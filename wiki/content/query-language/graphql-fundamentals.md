+++
date = "2017-03-20T22:25:17+11:00"
<<<<<<< HEAD
title = "DQL Fundamentals"
=======
title = "GraphQL+- Fundamentals"
weight = 1   
>>>>>>> bb1adbfd
[menu.main]
    parent = "query-language"
+++

Dgraph's DQL is based on Facebook's [GraphQL](https://facebook.github.io/graphql/).  GraphQL wasn't developed for Graph databases, but its graph-like query syntax, schema validation and subgraph shaped response make it a great language choice.  We've modified the language to better support graph operations, adding and removing features to get the best fit for graph databases.  We're calling this simplified, feature rich language, ''DQL''.

DQL is a work in progress. We're adding more features and we might further simplify existing ones.

## Take a Tour - https://dgraph.io/tour/

This document is the Dgraph query reference material.  It is not a tutorial.  It's designed as a reference for users who already know how to write queries in DQL but need to check syntax, or indices, or functions, etc.

{{% notice "note" %}}If you are new to Dgraph and want to learn how to use Dgraph and DQL, take the tour - https://dgraph.io/tour/{{% /notice %}}


### Running examples

The examples in this reference use a database of 21 million triples about movies and actors.  The example queries run and return results.  The queries are executed by an instance of Dgraph running at https://play.dgraph.io/.  To run the queries locally or experiment a bit more, see the [Getting Started]({{< relref "get-started/index.md" >}}) guide, which also shows how to load the datasets used in the examples here.

## Queries

A DQL query finds nodes based on search criteria, matches patterns in a graph and returns a graph as a result.

A query is composed of nested blocks, starting with a query root.  The root finds the initial set of nodes against which the following graph matching and filtering is applied.

{{% notice "note" %}}See more about Queries in [Queries design concept]({{< relref "design-concepts/concepts.md#queries" >}}) {{% /notice %}}

## Returning Values

Each query has a name, specified at the query root, and the same name identifies the results.

If an edge is of a value type, the value can be returned by giving the edge name.

Query Example: In the example dataset, edges that link movies to directors and actors, movies have a name, release date and identifiers for a number of well known movie databases.  This query, with name `bladerunner`, and root matching a movie name, returns those values for the early 80's sci-fi classic "Blade Runner".

{{< runnable >}}
{
  bladerunner(func: eq(name@en, "Blade Runner")) {
    uid
    name@en
    initial_release_date
    netflix_id
  }
}
{{< /runnable >}}

The query first searches the graph, using indexes to make the search efficient, for all nodes with a `name` edge equaling "Blade Runner".  For the found node the query then returns the listed outgoing edges.

Every node had a unique 64-bit identifier.  The `uid` edge in the query above returns that identifier.  If the required node is already known, then the function `uid` finds the node.

Query Example: "Blade Runner" movie data found by UID.

{{< runnable >}}
{
  bladerunner(func: uid(0x394c)) {
    uid
    name@en
    initial_release_date
    netflix_id
  }
}
{{< /runnable >}}

A query can match many nodes and return the values for each.

Query Example: All nodes that have either "Blade" or "Runner" in the name.

{{< runnable >}}
{
  bladerunner(func: anyofterms(name@en, "Blade Runner")) {
    uid
    name@en
    initial_release_date
    netflix_id
  }
}
{{< /runnable >}}

Multiple IDs can be specified in a list to the `uid` function.

Query Example:
{{< runnable >}}
{
  movies(func: uid(0xb5849, 0x394c)) {
    uid
    name@en
    initial_release_date
    netflix_id
  }
}
{{< /runnable >}}


{{% notice "note" %}} If your predicate has special characters, then you should wrap it with angular
brackets while asking for it in the query. E.g. `<first:name>`{{% /notice %}}

## Expanding Graph Edges

A query expands edges from node to node by nesting query blocks with `{ }`.

Query Example: The actors and characters played in "Blade Runner".  The query first finds the node with name "Blade Runner", then follows  outgoing `starring` edges to nodes representing an actor's performance as a character.  From there the `performance.actor` and `performance.character` edges are expanded to find the actor names and roles for every actor in the movie.
{{< runnable >}}
{
  brCharacters(func: eq(name@en, "Blade Runner")) {
    name@en
    initial_release_date
    starring {
      performance.actor {
        name@en  # actor name
      }
      performance.character {
        name@en  # character name
      }
    }
  }
}
{{< /runnable >}}


## Comments

Anything on a line following a `#` is a comment

## Applying Filters

The query root finds an initial set of nodes and the query proceeds by returning values and following edges to further nodes - any node reached in the query is found by traversal after the search at root.  The nodes found can be filtered by applying `@filter`, either after the root or at any edge.

Query Example: "Blade Runner" director Ridley Scott's movies released before the year 2000.
{{< runnable >}}
{
  scott(func: eq(name@en, "Ridley Scott")) {
    name@en
    initial_release_date
    director.film @filter(le(initial_release_date, "2000")) {
      name@en
      initial_release_date
    }
  }
}
{{< /runnable >}}

Query Example: Movies with either "Blade" or "Runner" in the title and released before the year 2000.

{{< runnable >}}
{
  bladerunner(func: anyofterms(name@en, "Blade Runner")) @filter(le(initial_release_date, "2000")) {
    uid
    name@en
    initial_release_date
    netflix_id
  }
}
{{< /runnable >}}

## Language Support

{{% notice "note" %}}A `@lang` directive must be specified in the schema to query or mutate
predicates with language tags.{{% /notice %}}

Dgraph supports UTF-8 strings.

In a query, for a string valued edge `edge`, the syntax
```
edge@lang1:...:langN
```
specifies the preference order for returned languages, with the following rules.

* At most one result will be returned (except in the case where the language list is set to *).
* The preference list is considered left to right: if a value in given language is not found, the next language from the list is considered.
* If there are no values in any of the specified languages, no value is returned.
* A final `.` means that a value without a specified language is returned or if there is no value without language, a value in ''some'' language is returned.
* Setting the language list value to * will return all the values for that predicate along with their language. Values without a language tag are also returned.

For example:

- `name`   => Look for an untagged string; return nothing if no untagged value exits.
- `name@.` => Look for an untagged string, then any language.
- `name@en` => Look for `en` tagged string; return nothing if no `en` tagged string exists.
- `name@en:.` => Look for `en`, then untagged, then any language.
- `name@en:pl` => Look for `en`, then `pl`, otherwise nothing.
- `name@en:pl:.` => Look for `en`, then `pl`, then untagged, then any language.
- `name@*` => Look for all the values of this predicate and return them along with their language. For example, if there are two values with languages en and hi, this query will return two keys named "name@en" and "name@hi".


{{% notice "note" %}}

In functions, language lists (including the `@*` notation) are not allowed.
Untagged predicates, Single language tags, and `.` notation work as described
above.

---

In [full-text search functions]({{< relref "query-language/functions.md#full-text-search" >}})
(`alloftext`, `anyoftext`), when no language is specified (untagged or `@.`),
the default (English) full-text tokenizer is used. This does not mean that
the value with the `en` tag will be searched when querying the untagged value,
but that untagged values will be treated as English text. If you don't want that
to be the case, use the appropriate tag for the desired language, both for
mutating and querying the value.

{{% /notice %}}


Query Example: Some of Bollywood director and actor Farhan Akhtar's movies have a name stored in Russian as well as Hindi and English, others do not.

{{< runnable >}}
{
  q(func: allofterms(name@en, "Farhan Akhtar")) {
    name@hi
    name@en

    director.film {
      name@ru:hi:en
      name@en
      name@hi
      name@ru
    }
  }
}
{{< /runnable >}}
<|MERGE_RESOLUTION|>--- conflicted
+++ resolved
@@ -1,16 +1,12 @@
 +++
 date = "2017-03-20T22:25:17+11:00"
-<<<<<<< HEAD
 title = "DQL Fundamentals"
-=======
-title = "GraphQL+- Fundamentals"
 weight = 1   
->>>>>>> bb1adbfd
 [menu.main]
     parent = "query-language"
 +++
 
-Dgraph's DQL is based on Facebook's [GraphQL](https://facebook.github.io/graphql/).  GraphQL wasn't developed for Graph databases, but its graph-like query syntax, schema validation and subgraph shaped response make it a great language choice.  We've modified the language to better support graph operations, adding and removing features to get the best fit for graph databases.  We're calling this simplified, feature rich language, ''DQL''.
+Dgraph's DQL is based on Facebook's [GraphQL](https://facebook.github.io/graphql/).  GraphQL wasn't developed for Graph databases, but its graph-like query syntax, schema validation and subgraph shaped response make it a great language choice.  We've modified the language to better support graph operations, adding and removing features to get the best fit for graph databases.  We're calling this simplified, feature rich language, ''GraphQL+-''.
 
 DQL is a work in progress. We're adding more features and we might further simplify existing ones.
 
