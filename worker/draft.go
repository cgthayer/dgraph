/*
 * Copyright 2016-2018 Dgraph Labs, Inc. and Contributors
 *
 * Licensed under the Apache License, Version 2.0 (the "License");
 * you may not use this file except in compliance with the License.
 * You may obtain a copy of the License at
 *
 *     http://www.apache.org/licenses/LICENSE-2.0
 *
 * Unless required by applicable law or agreed to in writing, software
 * distributed under the License is distributed on an "AS IS" BASIS,
 * WITHOUT WARRANTIES OR CONDITIONS OF ANY KIND, either express or implied.
 * See the License for the specific language governing permissions and
 * limitations under the License.
 */

package worker

import (
	"bytes"
	"context"
	"encoding/binary"
	"encoding/hex"
	"fmt"
	"math"
	"sort"
	"sync"
	"sync/atomic"
	"time"

	"github.com/dustin/go-humanize"
	"github.com/golang/glog"
	"github.com/pkg/errors"
	"go.etcd.io/etcd/raft"
	"go.etcd.io/etcd/raft/raftpb"
	"golang.org/x/net/trace"

	ostats "go.opencensus.io/stats"
	"go.opencensus.io/tag"
	otrace "go.opencensus.io/trace"

	"github.com/dgraph-io/badger/v3"
	bpb "github.com/dgraph-io/badger/v3/pb"
	"github.com/dgraph-io/dgraph/conn"
	"github.com/dgraph-io/dgraph/posting"
	"github.com/dgraph-io/dgraph/protos/pb"
	"github.com/dgraph-io/dgraph/raftwal"
	"github.com/dgraph-io/dgraph/schema"
	"github.com/dgraph-io/dgraph/types"
	"github.com/dgraph-io/dgraph/x"
	"github.com/dgraph-io/ristretto/z"
)

type node struct {
	// This needs to be 64 bit aligned for atomics to work on 32 bit machine.
	pendingSize int64

	// embedded struct
	*conn.Node

	// Fields which are never changed after init.
	applyCh chan []raftpb.Entry
	ctx     context.Context
	gid     uint32
	closer  *z.Closer

	checkpointTs uint64 // Timestamp corresponding to checkpoint.
	streaming    int32  // Used to avoid calculating snapshot

	// Used to track the ops going on in the system.
	ops         map[op]*z.Closer
	opsLock     sync.Mutex
	cdcTracker  *CDC
	canCampaign bool
	elog        trace.EventLog

	ex *executor
}

type op int

func (id op) String() string {
	switch id {
	case opRollup:
		return "opRollup"
	case opSnapshot:
		return "opSnapshot"
	case opIndexing:
		return "opIndexing"
	case opRestore:
		return "opRestore"
	case opBackup:
		return "opBackup"
	case opPredMove:
		return "opPredMove"
	default:
		return "opUnknown"
	}
}

const (
	opRollup op = iota + 1
	opSnapshot
	opIndexing
	opRestore
	opBackup
	opPredMove
)

// startTask is used to check whether an op is already running. If a rollup is running,
// it is canceled and startTask will wait until it completes before returning.
// If the same task is already running, this method returns an errror.
// Restore operations have preference and cancel all other operations, not just rollups.
// You should only call Done() on the returned closer. Calling other functions (such as
// SignalAndWait) for closer could result in panics. For more details, see GitHub issue #5034.
func (n *node) startTask(id op) (*z.Closer, error) {
	n.opsLock.Lock()
	defer n.opsLock.Unlock()

	stopTask := func(id op) {
		n.opsLock.Lock()
		delete(n.ops, id)
		n.opsLock.Unlock()
		glog.Infof("Operation completed with id: %s", id)

		// Resume rollups if another operation is being stopped.
		if id != opRollup {
			time.Sleep(10 * time.Second) // Wait for 10s to start rollup operation.
			// If any other operation is running, this would error out. This error can
			// be safely ignored because rollups will resume once that other task is done.
			_, _ = n.startTask(opRollup)
		}
	}

	closer := z.NewCloser(1)
	switch id {
	case opRollup:
		if len(n.ops) > 0 {
			return nil, errors.Errorf("another operation is already running")
		}
		go posting.IncrRollup.Process(closer)
	case opRestore:
		// Restores cancel all other operations, except for other restores since
		// only one restore operation should be active any given moment.
		for otherId, otherCloser := range n.ops {
			if otherId == opRestore {
				return nil, errors.Errorf("another restore operation is already running")
			}
			// Remove from map and signal the closer to cancel the operation.
			delete(n.ops, otherId)
			otherCloser.SignalAndWait()
		}
	case opBackup:
		// Backup cancels all other operations, except for other backups since
		// only one restore operation should be active any given moment.
		for otherId, otherCloser := range n.ops {
			if otherId == opBackup {
				return nil, errors.Errorf("another backup operation is already running")
			}
			// Remove from map and signal the closer to cancel the operation.
			delete(n.ops, otherId)
			otherCloser.SignalAndWait()
		}
	case opSnapshot, opIndexing, opPredMove:
		for otherId, otherCloser := range n.ops {
			if otherId == opRollup {
				// Remove from map and signal the closer to cancel the operation.
				delete(n.ops, otherId)
				otherCloser.SignalAndWait()
			} else {
				return nil, errors.Errorf("operation %s is already running", otherId)
			}
		}
	default:
		glog.Errorf("Got an unhandled operation %s. Ignoring...", id)
		return nil, nil
	}

	n.ops[id] = closer
	glog.Infof("Operation started with id: %s", id)
	go func(id op, closer *z.Closer) {
		closer.Wait()
		stopTask(id)
	}(id, closer)
	return closer, nil
}

func (n *node) waitForTask(id op) {
	n.opsLock.Lock()
	closer, ok := n.ops[id]
	n.opsLock.Unlock()
	if !ok {
		return
	}
	closer.Wait()
}

func (n *node) stopAllTasks() {
	defer n.closer.Done() // CLOSER:1
	<-n.closer.HasBeenClosed()

	n.opsLock.Lock()
	defer n.opsLock.Unlock()
	for _, closer := range n.ops {
		closer.SignalAndWait()
	}
	glog.Infof("Stopped all ongoing registered tasks.")
}

// GetOngoingTasks returns the list of ongoing tasks.
func GetOngoingTasks() []string {
	n := groups().Node
	if n == nil {
		return []string{}
	}

	n.opsLock.Lock()
	defer n.opsLock.Unlock()
	var tasks []string
	for id := range n.ops {
		tasks = append(tasks, id.String())
	}
	return tasks
}

// Now that we apply txn updates via Raft, waiting based on Txn timestamps is
// sufficient. We don't need to wait for proposals to be applied.

func newNode(store *raftwal.DiskStorage, gid uint32, id uint64, myAddr string) *node {
	glog.Infof("Node ID: %#x with GroupID: %d\n", id, gid)

	isLearner := x.WorkerConfig.Raft.GetBool("learner")
	rc := &pb.RaftContext{
		Addr:      myAddr,
		Group:     gid,
		Id:        id,
		IsLearner: isLearner,
	}
	glog.Infof("RaftContext: %+v\n", rc)
	m := conn.NewNode(rc, store, x.WorkerConfig.TLSClientConfig)

	n := &node{
		Node: m,
		ctx:  context.Background(),
		gid:  gid,
		// We need a generous size for applyCh, because raft.Tick happens every
		// 10ms. If we restrict the size here, then Raft goes into a loop trying
		// to maintain quorum health.
		applyCh:    make(chan []raftpb.Entry, 1000),
		elog:       trace.NewEventLog("Dgraph", "ApplyCh"),
		closer:     z.NewCloser(4), // Matches CLOSER:1
		ops:        make(map[op]*z.Closer),
		cdcTracker: newCDC(),
	}
	if x.WorkerConfig.LudicrousMode {
		n.ex = newExecutor(&m.Applied, x.WorkerConfig.LudicrousConcurrency)
	}
	return n
}

func (n *node) Ctx(key uint64) context.Context {
	if pctx := n.Proposals.Get(key); pctx != nil {
		return pctx.Ctx
	}
	return context.Background()
}

func (n *node) applyConfChange(e raftpb.Entry) {
	var cc raftpb.ConfChange
	if err := cc.Unmarshal(e.Data); err != nil {
		glog.Errorf("While unmarshalling confchange: %+v", err)
	}

	if cc.Type == raftpb.ConfChangeRemoveNode {
		n.DeletePeer(cc.NodeID)
	} else if len(cc.Context) > 0 {
		var rc pb.RaftContext
		x.Check(rc.Unmarshal(cc.Context))
		n.Connect(rc.Id, rc.Addr)
	}

	cs := n.Raft().ApplyConfChange(cc)
	n.SetConfState(cs)
	n.DoneConfChange(cc.ID, nil)
}

var errHasPendingTxns = errors.New("Pending transactions found. Please retry operation")

// We must not wait here. Previously, we used to block until we have aborted the
// transactions. We're now applying all updates serially, so blocking for one
// operation is not an option.
func detectPendingTxns(attr string) error {
	tctxs := posting.Oracle().IterateTxns(func(key []byte) bool {
		pk, err := x.Parse(key)
		if err != nil {
			glog.Errorf("error %v while parsing key %v", err, hex.EncodeToString(key))
			return false
		}
		return pk.Attr == attr
	})
	if len(tctxs) == 0 {
		return nil
	}
	go tryAbortTransactions(tctxs)
	return errHasPendingTxns
}

// We don't support schema mutations across nodes in a transaction.
// Wait for all transactions to either abort or complete and all write transactions
// involving the predicate are aborted until schema mutations are done.
func (n *node) applyMutations(ctx context.Context, proposal *pb.Proposal) (rerr error) {
	span := otrace.FromContext(ctx)

	if proposal.Mutations.DropOp == pb.Mutations_DATA {
		// Ensures nothing get written to disk due to commit proposals.
		posting.Oracle().ResetTxns()
		if err := posting.DeleteData(); err != nil {
			return err
		}

		// Clear entire cache.
		posting.ResetCache()
		return nil
	}

	if proposal.Mutations.DropOp == pb.Mutations_ALL {
		// Ensures nothing get written to disk due to commit proposals.
		posting.Oracle().ResetTxns()
		schema.State().DeleteAll()

		if err := posting.DeleteAll(); err != nil {
			return err
		}

		// Clear entire cache.
		posting.ResetCache()

		if groups().groupId() == 1 {
			initialSchema := schema.InitialSchema(x.GalaxyNamespace)
			for _, s := range initialSchema {
				applySchema(s)
			}
		}

		// Propose initial types as well after a drop all as they would have been cleared.
		initialTypes := schema.InitialTypes(x.GalaxyNamespace)
		for _, t := range initialTypes {
			if err := updateType(t.GetTypeName(), *t); err != nil {
				return err
			}
		}

		return nil
	}

	if proposal.Mutations.DropOp == pb.Mutations_TYPE {
		return schema.State().DeleteType(proposal.Mutations.DropValue)
	}

	if proposal.Mutations.StartTs == 0 {
		return errors.New("StartTs must be provided")
	}

	if len(proposal.Mutations.Schema) > 0 || len(proposal.Mutations.Types) > 0 {
		// MaxAssigned would ensure that everything that's committed up until this point
		// would be picked up in building indexes. Any uncommitted txns would be cancelled
		// by detectPendingTxns below.
		startTs := posting.Oracle().MaxAssigned()

		span.Annotatef(nil, "Applying schema and types")
		for _, supdate := range proposal.Mutations.Schema {
			// We should not need to check for predicate move here.
			if err := detectPendingTxns(supdate.Predicate); err != nil {
				return err
			}
		}

		// If Dgraph is running in ludicrous mode and we get some schema we should wait for all
		// active mutations to finish. Previously we were thinking of only waiting for active
		// mutations related to predicates present in schema mutation. But this might cause issues
		// as we call DropPrefix() on Badger while running schema mutations. DropPrefix() blocks
		// writes on Badger and returns error if writes are tried. To avoid this we should wait for
		// all active mutations to finish irrespective of predicates present in schema mutation.
		if x.WorkerConfig.LudicrousMode && len(proposal.Mutations.Schema) > 0 {
			n.ex.waitForActiveMutations()
		}

		if err := runSchemaMutation(ctx, proposal.Mutations.Schema, startTs); err != nil {
			return err
		}

		// Clear the entire cache if there is a schema update because the index rebuild
		// will invalidate the state.
		if len(proposal.Mutations.Schema) > 0 {
			posting.ResetCache()
		}

		for _, tupdate := range proposal.Mutations.Types {
			if err := runTypeMutation(ctx, tupdate); err != nil {
				return err
			}
		}
		return nil
	}

	// Scheduler tracks tasks at subject, predicate level, so doing
	// schema stuff here simplies the design and we needn't worry about
	// serializing the mutations per predicate or schema mutations
	// We derive the schema here if it's not present
	// Since raft committed logs are serialized, we can derive
	// schema here without any locking

	// Stores a map of predicate and type of first mutation for each predicate.
	schemaMap := make(map[string]types.TypeID)
	for _, edge := range proposal.Mutations.Edges {
		if edge.Entity == 0 && bytes.Equal(edge.Value, []byte(x.Star)) {
			// We should only drop the predicate if there is no pending
			// transaction.
			if err := detectPendingTxns(edge.Attr); err != nil {
				span.Annotatef(nil, "Found pending transactions. Retry later.")
				return err
			}
			span.Annotatef(nil, "Deleting predicate: %s", edge.Attr)
			return posting.DeletePredicate(ctx, edge.Attr)
		}
		// Don't derive schema when doing deletion.
		if edge.Op == pb.DirectedEdge_DEL {
			continue
		}
		if _, ok := schemaMap[edge.Attr]; !ok {
			schemaMap[edge.Attr] = posting.TypeID(edge)
		}
	}

	total := len(proposal.Mutations.Edges)

	// TODO: Active mutations values can go up or down but with
	// OpenCensus stats bucket boundaries start from 0, hence
	// recording negative and positive values skews up values.
	ostats.Record(ctx, x.ActiveMutations.M(int64(total)))
	defer func() {
		ostats.Record(ctx, x.ActiveMutations.M(int64(-total)))
	}()

	// Go through all the predicates and their first observed schema type. If we are unable to find
	// these predicates in the current schema state, add them to the schema state. Note that the
	// schema deduction is done by RDF/JSON chunker.
	for attr, storageType := range schemaMap {
		if _, err := schema.State().TypeOf(attr); err != nil {
			hint := pb.Metadata_DEFAULT
			if mutHint, ok := proposal.GetMutations().GetMetadata().GetPredHints()[attr]; ok {
				hint = mutHint
			}
			if err := createSchema(attr, storageType, hint); err != nil {
				return err
			}
		}
	}

	m := proposal.Mutations

	// It is possible that the user gives us multiple versions of the same edge, one with no facets
	// and another with facets. In that case, use stable sort to maintain the ordering given to us
	// by the user.
	// TODO: Do this in a way, where we don't break multiple updates for the same Edge across
	// different goroutines.
	sort.SliceStable(m.Edges, func(i, j int) bool {
		ei := m.Edges[i]
		ej := m.Edges[j]
		if ei.GetAttr() != ej.GetAttr() {
			return ei.GetAttr() < ej.GetAttr()
		}
		return ei.GetEntity() < ej.GetEntity()
	})

	if x.WorkerConfig.LudicrousMode {
		n.ex.addEdges(ctx, proposal)
		return nil
	}

	txn := posting.Oracle().RegisterStartTs(m.StartTs)
	if txn.ShouldAbort() {
		span.Annotatef(nil, "Txn %d should abort.", m.StartTs)
		return x.ErrConflict
	}
	// Discard the posting lists from cache to release memory at the end.
	defer txn.Update()

	process := func(edges []*pb.DirectedEdge) error {
		var retries int
		for _, edge := range edges {
			for {
				err := runMutation(ctx, edge, txn)
				if err == nil {
					break
				}
				if err != posting.ErrRetry {
					return err
				}
				retries++
			}
		}
		if retries > 0 {
			span.Annotatef(nil, "retries=true num=%d", retries)
		}
		return nil
	}
	numGo, width := x.DivideAndRule(len(m.Edges))
	span.Annotatef(nil, "To apply: %d edges. NumGo: %d. Width: %d", len(m.Edges), numGo, width)

	if numGo == 1 {
		return process(m.Edges)
	}
	errCh := make(chan error, numGo)
	for i := 0; i < numGo; i++ {
		start := i * width
		end := start + width
		if end > len(m.Edges) {
			end = len(m.Edges)
		}
		go func(start, end int) {
			errCh <- process(m.Edges[start:end])
		}(start, end)
	}
	for i := 0; i < numGo; i++ {
		if err := <-errCh; err != nil {
			return err
		}
	}
	return nil
}

func (n *node) applyCommitted(proposal *pb.Proposal, key uint64) error {
	ctx := n.Ctx(key)
	span := otrace.FromContext(ctx)
	span.Annotatef(nil, "node.applyCommitted Node id: %d. Group id: %d. Got proposal key: %d",
		n.Id, n.gid, key)

	if proposal.Mutations != nil {
		// syncmarks for this shouldn't be marked done until it's committed.
		span.Annotate(nil, "Applying mutations")
		if err := n.applyMutations(ctx, proposal); err != nil {
			span.Annotatef(nil, "While applying mutations: %v", err)
			return err
		}

		span.Annotate(nil, "Done")
		return nil
	}

	switch {
	case len(proposal.Kv) > 0:
		return populateKeyValues(ctx, proposal.Kv)

	case proposal.State != nil:
		n.elog.Printf("Applying state for key: %s", key)
		// This state needn't be snapshotted in this group, on restart we would fetch
		// a state which is latest or equal to this.
		groups().applyState(groups().Node.Id, proposal.State)
		return nil

	case len(proposal.CleanPredicate) > 0:
		n.elog.Printf("Cleaning predicate: %s", proposal.CleanPredicate)
		end := time.Now().Add(10 * time.Second)
		for proposal.ExpectedChecksum > 0 && time.Now().Before(end) {
			cur := atomic.LoadUint64(&groups().membershipChecksum)
			if proposal.ExpectedChecksum == cur {
				break
			}
			time.Sleep(100 * time.Millisecond)
			glog.Infof("Waiting for checksums to match. Expected: %d. Current: %d\n",
				proposal.ExpectedChecksum, cur)
		}
		if time.Now().After(end) {
			glog.Warningf(
				"Giving up on predicate deletion: %q due to timeout. Wanted checksum: %d.",
				proposal.CleanPredicate, proposal.ExpectedChecksum)
			return nil
		}
		return posting.DeletePredicate(ctx, proposal.CleanPredicate)

	case proposal.Delta != nil:
		n.elog.Printf("Applying Oracle Delta for key: %d", key)
		return n.commitOrAbort(key, proposal.Delta)

	case proposal.Snapshot != nil:
		existing, err := n.Store.Snapshot()
		if err != nil {
			return err
		}
		snap := proposal.Snapshot
		if existing.Metadata.Index >= snap.Index {
			log := fmt.Sprintf("Skipping snapshot at %d, because found one at %d",
				snap.Index, existing.Metadata.Index)
			n.elog.Printf(log)
			glog.Info(log)
			return nil
		}
		n.elog.Printf("Creating snapshot: %+v", snap)
		glog.Infof("Creating snapshot at Index: %d, ReadTs: %d\n", snap.Index, snap.ReadTs)

		data, err := snap.Marshal()
		x.Check(err)
		for {
			// We should never let CreateSnapshot have an error.
			err := n.Store.CreateSnapshot(snap.Index, n.ConfState(), data)
			if err == nil {
				break
			}
			glog.Warningf("Error while calling CreateSnapshot: %v. Retrying...", err)
		}
		// We can now discard all invalid versions of keys below this ts.
		pstore.SetDiscardTs(snap.ReadTs)
		return nil
	case proposal.Restore != nil:
		// Enable draining mode for the duration of the restore processing.
		x.UpdateDrainingMode(true)
		defer x.UpdateDrainingMode(false)

		var err error
		var closer *z.Closer
		closer, err = n.startTask(opRestore)
		if err != nil {
			return errors.Wrapf(err, "cannot start restore task")
		}
		defer closer.Done()

		if err := handleRestoreProposal(ctx, proposal.Restore); err != nil {
			return err
		}

		// Call commitOrAbort to update the group checksums.
		ts := proposal.Restore.RestoreTs
		return n.commitOrAbort(key, &pb.OracleDelta{
			Txns: []*pb.TxnStatus{
				{StartTs: ts, CommitTs: ts},
			},
		})
<<<<<<< HEAD

	case proposal.DeleteNs != nil:
		n.elog.Printf("Deleting namespace: %d", proposal.DeleteNs.Namespace)
		return State.Pstore.BanNamespace(proposal.DeleteNs.Namespace)
=======
	case proposal.CdcState != nil:
		n.cdcTracker.updateCDCState(proposal.CdcState)
		return nil
>>>>>>> 15bbec3a
	}
	x.Fatalf("Unknown proposal: %+v", proposal)
	return nil
}

func (n *node) processTabletSizes() {
	defer n.closer.Done()                   // CLOSER:1
	tick := time.NewTicker(5 * time.Minute) // Once every 5 minutes seems alright.
	defer tick.Stop()

	for {
		select {
		case <-n.closer.HasBeenClosed():
			return
		case <-tick.C:
			n.calculateTabletSizes()
		}
	}
}

func (n *node) processApplyCh() {
	defer n.closer.Done() // CLOSER:1

	type P struct {
		err  error
		size int
		seen time.Time
	}
	previous := make(map[uint64]*P)

	// This function must be run serially.
	handle := func(entries []raftpb.Entry) {
		var totalSize int64
		for _, entry := range entries {
			x.AssertTrue(len(entry.Data) > 0)

			// We use the size as a double check to ensure that we're
			// working with the same proposal as before.
			psz := entry.Size()
			totalSize += int64(psz)

			var proposal pb.Proposal
			key := binary.BigEndian.Uint64(entry.Data[:8])
			x.Check(proposal.Unmarshal(entry.Data[8:]))
			proposal.Index = entry.Index

			// Ignore the start ts in case of ludicrous mode. We get a new ts and use that as the
			// commit ts.
			// WARNING: This would cause the leader and the follower to diverge in the timestamp
			// they use to commit the same thing.
			// TODO: This is broken. We need to find a way to fix this.
			if x.WorkerConfig.LudicrousMode && proposal.Mutations != nil {
				proposal.Mutations.StartTs = State.GetTimestamp(false)
			}

			var perr error
			p, ok := previous[key]
			if ok && p.err == nil && p.size == psz {
				n.elog.Printf("Proposal with key: %s already applied. Skipping index: %d.\n",
					key, proposal.Index)
				previous[key].seen = time.Now() // Update the ts.
				// Don't break here. We still need to call the Done below.

			} else {
				// if this applyCommited fails, how do we ensure
				start := time.Now()
				perr = n.applyCommitted(&proposal, key)
				if key != 0 {
					p := &P{err: perr, size: psz, seen: time.Now()}
					previous[key] = p
				}
				if perr != nil {
					glog.Errorf("Applying proposal. Error: %v. Proposal: %q.", perr, proposal)
				}
				n.elog.Printf("Applied proposal with key: %d, index: %d. Err: %v",
					key, proposal.Index, perr)

				var tags []tag.Mutator
				switch {
				case proposal.Mutations != nil:
					tags = append(tags, tag.Upsert(x.KeyMethod, "apply.Mutations"))
				case proposal.Delta != nil:
					tags = append(tags, tag.Upsert(x.KeyMethod, "apply.Delta"))
				}
				ms := x.SinceMs(start)
				_ = ostats.RecordWithTags(context.Background(), tags, x.LatencyMs.M(ms))
			}

			n.Proposals.Done(key, perr)
			n.Applied.Done(proposal.Index)
			ostats.Record(context.Background(), x.RaftAppliedIndex.M(int64(n.Applied.DoneUntil())))
		}
		if sz := atomic.AddInt64(&n.pendingSize, -totalSize); sz < 0 {
			glog.Warningf("Pending size should remain above zero: %d", sz)
		}
	}

	maxAge := 10 * time.Minute
	tick := time.NewTicker(maxAge / 2)
	defer tick.Stop()

	for {
		select {
		case entries, ok := <-n.applyCh:
			if !ok {
				return
			}
			handle(entries)
		case <-tick.C:
			// We use this ticker to clear out previous map.
			now := time.Now()
			for key, p := range previous {
				if now.Sub(p.seen) > maxAge {
					delete(previous, key)
				}
			}
			n.elog.Printf("Size of previous map: %d", len(previous))
		}
	}
}

// TODO(Anurag - 4 May 2020): Are we using pkey? Remove if unused.
func (n *node) commitOrAbort(pkey uint64, delta *pb.OracleDelta) error {
	// First let's commit all mutations to disk.
	writer := posting.NewTxnWriter(pstore)
	toDisk := func(start, commit uint64) {
		txn := posting.Oracle().GetTxn(start)
		if txn == nil {
			return
		}
		txn.Update()
		err := x.RetryUntilSuccess(x.WorkerConfig.MaxRetries, 10*time.Millisecond, func() error {
			return txn.CommitToDisk(writer, commit)
		})

		if err != nil {
			glog.Errorf("Error while applying txn status to disk (%d -> %d): %v",
				start, commit, err)
		}
	}

	for _, status := range delta.Txns {
		toDisk(status.StartTs, status.CommitTs)
	}
	if x.WorkerConfig.LudicrousMode {
		if err := writer.Wait(); err != nil {
			glog.Errorf("Error while waiting to commit: +%v", err)
		}
	} else {
		if err := writer.Flush(); err != nil {
			return errors.Wrapf(err, "while flushing to disk")
		}
	}
	if x.WorkerConfig.HardSync {
		if err := pstore.Sync(); err != nil {
			glog.Errorf("Error while calling Sync while commitOrAbort: %v", err)
		}
	}

	g := groups()
	if delta.GroupChecksums != nil && delta.GroupChecksums[g.groupId()] > 0 {
		atomic.StoreUint64(&g.deltaChecksum, delta.GroupChecksums[g.groupId()])
	}

	// Clear all the cached lists that were touched by this transaction.
	for _, status := range delta.Txns {
		txn := posting.Oracle().GetTxn(status.StartTs)
		txn.RemoveCachedKeys()
	}
	posting.WaitForCache()

	// Now advance Oracle(), so we can service waiting reads.
	posting.Oracle().ProcessDelta(delta)
	return nil
}

func (n *node) leaderBlocking() (*conn.Pool, error) {
	pool := groups().Leader(groups().groupId())
	if pool == nil {
		// Functions like retrieveSnapshot and joinPeers are blocking at initial start and
		// leader election for a group might not have happened when it is called. If we can't
		// find a leader, get latest state from Zero.
		if err := UpdateMembershipState(context.Background()); err != nil {
			return nil, errors.Errorf("Error while trying to update membership state: %+v", err)
		}
		return nil, errors.Errorf("Unable to reach leader in group %d", n.gid)
	}
	return pool, nil
}

func (n *node) Snapshot() (*pb.Snapshot, error) {
	if n == nil || n.Store == nil {
		return nil, conn.ErrNoNode
	}
	snap, err := n.Store.Snapshot()
	if err != nil {
		return nil, err
	}
	res := &pb.Snapshot{}
	if err := res.Unmarshal(snap.Data); err != nil {
		return nil, err
	}
	return res, nil
}

func (n *node) retrieveSnapshot(snap pb.Snapshot) error {
	closer, err := n.startTask(opSnapshot)
	if err != nil {
		return err
	}
	defer closer.Done()

	// In some edge cases, the Zero leader might not have been able to update
	// the status of Alpha leader. So, instead of blocking forever on waiting
	// for Zero to send us the updates info about the leader, we can just use
	// the Snapshot RaftContext, which contains the address of the leader.
	var pool *conn.Pool
	addr := snap.Context.GetAddr()
	glog.V(2).Infof("Snapshot.RaftContext.Addr: %q", addr)
	if len(addr) > 0 {
		p, err := conn.GetPools().Get(addr)
		if err != nil {
			glog.V(2).Infof("conn.Get(%q) Error: %v", addr, err)
		} else {
			pool = p
			glog.V(2).Infof("Leader connection picked from RaftContext")
		}
	}
	if pool == nil {
		glog.V(2).Infof("No leader conn from RaftContext. Using membership state.")
		p, err := n.leaderBlocking()
		if err != nil {
			return err
		}
		pool = p
	}

	// Need to clear pl's stored in memory for the case when retrieving snapshot with
	// index greater than this node's last index
	// Should invalidate/remove pl's to this group only ideally
	//
	// We can safely evict posting lists from memory. Because, all the updates corresponding to txn
	// commits up until then have already been written to pstore. And the way we take snapshots, we
	// keep all the pre-writes for a pending transaction, so they will come back to memory, as Raft
	// logs are replayed.
	if err := n.populateSnapshot(snap, pool); err != nil {
		return errors.Wrapf(err, "cannot retrieve snapshot from peer")
	}
	// Populate shard stores the streamed data directly into db, so we need to refresh
	// schema for current group id
	if err := schema.LoadFromDb(); err != nil {
		return errors.Wrapf(err, "while initializing schema")
	}
	groups().triggerMembershipSync()
	return nil
}

func (n *node) proposeCDCState(ts uint64) error {
	proposal := &pb.Proposal{
		CdcState: &pb.CDCState{
			SentTs: ts,
		},
	}
	glog.V(2).Infof("Proposing new CDC state ts: %d\n", ts)
	data := make([]byte, 8+proposal.Size())
	sz, err := proposal.MarshalToSizedBuffer(data[8:])
	data = data[:8+sz]
	x.Check(err)
	return n.Raft().Propose(n.ctx, data)
}

func (n *node) proposeSnapshot() error {
	lastIdx := x.Min(n.Applied.DoneUntil(), n.cdcTracker.getSeenIndex())
	// We can't rely upon the Raft entries to determine the minPendingStart,
	// because there are many cases during mutations where we don't commit or
	// abort the transaction. This might happen due to an early error thrown.
	// Only the mutations which make it to Zero for a commit/abort decision have
	// corresponding Delta entries. So, instead of replicating all that logic
	// here, we just use the MinPendingStartTs tracked by the Oracle, and look
	// for that in the logs.
	//
	// So, we iterate over logs. If we hit MinPendingStartTs, that generates our
	// snapshotIdx. In any case, we continue picking up txn updates, to generate
	// a maxCommitTs, which would become the readTs for the snapshot.
	minPendingStart := x.Min(posting.Oracle().MinPendingStartTs(), n.cdcTracker.getTs())
	snap, err := n.calculateSnapshot(0, lastIdx, minPendingStart)
	if err != nil {
		return err
	}
	if snap == nil {
		return nil
	}
	proposal := &pb.Proposal{
		Snapshot: snap,
	}
	glog.V(2).Infof("Proposing snapshot: %+v\n", snap)
	data := make([]byte, 8+proposal.Size())
	sz, err := proposal.MarshalToSizedBuffer(data[8:])
	data = data[:8+sz]
	x.Check(err)
	return n.Raft().Propose(n.ctx, data)
}

const (
	maxPendingSize int64 = 256 << 20 // in bytes.
	nodeApplyChan        = "pushing to raft node applyCh"
)

func rampMeter(address *int64, maxSize int64, component string) {
	start := time.Now()
	defer func() {
		if dur := time.Since(start); dur > time.Second {
			glog.Infof("Blocked %s for %v", component, dur.Round(time.Millisecond))
		}
	}()
	for {
		if atomic.LoadInt64(address) <= maxSize {
			return
		}
		time.Sleep(3 * time.Millisecond)
	}
}

func (n *node) updateRaftProgress() error {
	// Both leader and followers can independently update their Raft progress. We don't store
	// this in Raft WAL. Instead, this is used to just skip over log records that this Alpha
	// has already applied, to speed up things on a restart.
	//
	// Let's check what we already have. And only update if the new snap.Index is ahead of the last
	// stored applied.
	applied := n.Store.Uint(raftwal.CheckpointIndex)

	snap, err := n.calculateSnapshot(applied, n.Applied.DoneUntil(),
		posting.Oracle().MinPendingStartTs())
	if err != nil || snap == nil || snap.Index <= applied {
		return err
	}
	atomic.StoreUint64(&n.checkpointTs, snap.ReadTs)

	n.Store.SetUint(raftwal.CheckpointIndex, snap.GetIndex())
	glog.V(2).Infof("[%#x] Set Raft progress to index: %d, ts: %d.", n.Id, snap.Index, snap.ReadTs)
	return nil
}

func (n *node) checkpointAndClose(done chan struct{}) {
	slowTicker := time.NewTicker(time.Minute)
	defer slowTicker.Stop()

	snapshotAfter := x.WorkerConfig.Raft.GetUint64("snapshot-after")
	x.AssertTruef(snapshotAfter > 10, "raft.snapshot-after must be a number greater than 10")

	for {
		select {
		case <-slowTicker.C:
			// Do these operations asynchronously away from the main Run loop to allow heartbeats to
			// be sent on time. Otherwise, followers would just keep running elections.

			n.elog.Printf("Size of applyCh: %d", len(n.applyCh))
			if err := n.updateRaftProgress(); err != nil {
				glog.Errorf("While updating Raft progress: %v", err)
			}

			if n.AmLeader() {
				// If leader doesn't have a snapshot, we should create one immediately. This is very
				// useful when you bring up the cluster from bulk loader. If you remove an alpha and
				// add a new alpha, the new follower won't get a snapshot if the leader doesn't have
				// one.
				snap, err := n.Store.Snapshot()
				if err != nil {
					glog.Errorf("While retrieving snapshot from Store: %v\n", err)
					continue
				}

				// If we don't have a snapshot, or if there are too many log files in Raft,
				// calculate a new snapshot.
				calculate := raft.IsEmptySnap(snap) || n.Store.NumLogFiles() > 4

				if chk, err := n.Store.Checkpoint(); err == nil {
					if first, err := n.Store.FirstIndex(); err == nil {
						// Save some cycles by only calculating snapshot if the checkpoint has gone
						// quite a bit further than the first index.
						calculate = calculate || chk >= first+snapshotAfter
						glog.V(3).Infof("Evaluating snapshot first:%d chk:%d (chk-first:%d) "+
							"snapshotAfter:%d snap:%v", first, chk, chk-first,
							snapshotAfter, calculate)
					}
				}
				// We keep track of the applied index in the p directory. Even if we don't take
				// snapshot for a while and let the Raft logs grow and restart, we would not have to
				// run all the log entries, because we can tell Raft.Config to set Applied to that
				// index.
				// This applied index tracking also covers the case when we have a big index
				// rebuild. The rebuild would be tracked just like others and would not need to be
				// replayed after a restart, because the Applied config would let us skip right
				// through it.
				// We use disk based storage for Raft. So, we're not too concerned about
				// snapshotting.  We just need to do enough, so that we don't have a huge backlog of
				// entries to process on a restart.
				if calculate {
					// We can set discardN argument to zero, because we already know that calculate
					// would be true if either we absolutely needed to calculate the snapshot,
					// or our checkpoint already crossed the SnapshotAfter threshold.
					if err := n.proposeSnapshot(); err != nil {
						glog.Errorf("While calculating and proposing snapshot: %v", err)
					}
				}
				go n.abortOldTransactions()
			}

		case <-n.closer.HasBeenClosed():
			glog.Infof("Stopping node.Run")
			if peerId, has := groups().MyPeer(); has && n.AmLeader() {
				n.Raft().TransferLeadership(n.ctx, n.Id, peerId)
				time.Sleep(time.Second) // Let transfer happen.
			}
			n.Raft().Stop()
			if x.WorkerConfig.LudicrousMode {
				n.ex.closer.SignalAndWait()
			}
			close(done)
			return
		}
	}
}

func (n *node) drainApplyChan() {
	numDrained := 0
	for {
		select {
		case entries := <-n.applyCh:
			numDrained += len(entries)
			for _, entry := range entries {
				key := binary.BigEndian.Uint64(entry.Data[:8])
				n.Proposals.Done(key, nil)
				n.Applied.Done(entry.Index)
			}
		default:
			glog.Infof("Drained %d proposals\n", numDrained)
			return
		}
	}
}

const tickDur = 100 * time.Millisecond

func (n *node) Run() {
	defer n.closer.Done() // CLOSER:1

	// lastLead is for detecting leadership changes
	//
	// etcd has a similar mechanism for tracking leader changes, with their
	// raftReadyHandler.getLead() function that returns the previous leader
	lastLead := uint64(math.MaxUint64)

	firstRun := true
	var leader bool
	// See also our configuration of HeartbeatTick and ElectionTick.
	// Before we used to have 20ms ticks, but they would overload the Raft tick channel, causing
	// "tick missed to fire" logs. Etcd uses 100ms and they haven't seen those issues.
	// Additionally, using 100ms for ticks does not cause proposals to slow down, because they get
	// sent out asap and don't rely on ticks. So, setting this to 100ms instead of 20ms is a NOOP.
	ticker := time.NewTicker(tickDur)
	defer ticker.Stop()

	done := make(chan struct{})
	go n.checkpointAndClose(done)
	go n.ReportRaftComms()

	if !x.WorkerConfig.HardSync {
		closer := z.NewCloser(2)
		defer closer.SignalAndWait()
		go x.StoreSync(n.Store, closer)
		go x.StoreSync(pstore, closer)
	}

	applied, err := n.Store.Checkpoint()
	if err != nil {
		glog.Errorf("While trying to find raft progress: %v", err)
	} else {
		glog.Infof("Found Raft progress: %d", applied)
	}

	var timer x.Timer
	for {
		select {
		case <-done:
			// We use done channel here instead of closer.HasBeenClosed so that we can transfer
			// leadership in a goroutine. The push to n.applyCh happens in this loop, so the close
			// should happen here too. Otherwise, race condition between push and close happens.
			close(n.applyCh)
			glog.Infoln("Raft node done.")
			return

			// Slow ticker can't be placed here because figuring out checkpoints and snapshots takes
			// time and if the leader does not send heartbeats out during this time, the followers
			// start an election process. And that election process would just continue to happen
			// indefinitely because checkpoints and snapshots are being calculated indefinitely.
		case <-ticker.C:
			n.Raft().Tick()

		case rd := <-n.Raft().Ready():
			timer.Start()
			_, span := otrace.StartSpan(n.ctx, "Alpha.RunLoop",
				otrace.WithSampler(otrace.ProbabilitySampler(0.001)))

			if rd.SoftState != nil {
				groups().triggerMembershipSync()
				leader = rd.RaftState == raft.StateLeader
				// create context with group id
				ctx, _ := tag.New(n.ctx, tag.Upsert(x.KeyGroup, fmt.Sprintf("%d", n.gid)))
				// detect leadership changes
				if rd.SoftState.Lead != lastLead {
					lastLead = rd.SoftState.Lead
					ostats.Record(ctx, x.RaftLeaderChanges.M(1))
				}
				if rd.SoftState.Lead != raft.None {
					ostats.Record(ctx, x.RaftHasLeader.M(1))
				} else {
					ostats.Record(ctx, x.RaftHasLeader.M(0))
				}
				if leader {
					ostats.Record(ctx, x.RaftIsLeader.M(1))
				} else {
					ostats.Record(ctx, x.RaftIsLeader.M(0))
				}
			}
			if leader {
				// Leader can send messages in parallel with writing to disk.
				for i := range rd.Messages {
					// NOTE: We can do some optimizations here to drop messages.
					n.Send(&rd.Messages[i])
				}
			}
			if span != nil {
				span.Annotate(nil, "Handled ReadStates and SoftState.")
			}

			// We move the retrieval of snapshot before we store the rd.Snapshot, so that in case
			// this node fails to get the snapshot, the Raft state would reflect that by not having
			// the snapshot on a future probe. This is different from the recommended order in Raft
			// docs where they assume that the Snapshot contains the full data, so even on a crash
			// between n.SaveToStorage and n.retrieveSnapshot, that Snapshot can be applied by the
			// node on a restart. In our case, we don't store the full data in snapshot, only the
			// metadata.  So, we should only store the snapshot received in Raft, iff we actually
			// were able to update the state.
			if !raft.IsEmptySnap(rd.Snapshot) {
				// We don't send snapshots to other nodes. But, if we get one, that means
				// either the leader is trying to bring us up to state; or this is the
				// snapshot that I created. Only the former case should be handled.
				var snap pb.Snapshot
				x.Check(snap.Unmarshal(rd.Snapshot.Data))
				rc := snap.GetContext()
				x.AssertTrue(rc.GetGroup() == n.gid)
				if rc.Id != n.Id {
					// Set node to unhealthy state here while it applies the snapshot.
					x.UpdateHealthStatus(false)

					// We are getting a new snapshot from leader. We need to wait for the applyCh to
					// finish applying the updates, otherwise, we'll end up overwriting the data
					// from the new snapshot that we retrieved.

					// Drain the apply channel. Snapshot will be retrieved next.
					maxIndex := n.Applied.LastIndex()
					glog.Infof("Drain applyCh by reaching %d before"+
						" retrieving snapshot\n", maxIndex)
					n.drainApplyChan()

					if err := n.Applied.WaitForMark(context.Background(), maxIndex); err != nil {
						glog.Errorf("Error waiting for mark for index %d: %+v", maxIndex, err)
					}

					if currSnap, err := n.Snapshot(); err != nil {
						// Retrieve entire snapshot from leader if node does not have
						// a current snapshot.
						glog.Errorf("Could not retrieve previous snapshot. Setting SinceTs to 0.")
						snap.SinceTs = 0
					} else {
						snap.SinceTs = currSnap.ReadTs
					}

					// It's ok to block ticks while retrieving snapshot, since it's a follower.
					glog.Infof("---> SNAPSHOT: %+v. Group %d from node id %#x\n",
						snap, n.gid, rc.Id)

					for {
						err := n.retrieveSnapshot(snap)
						if err == nil {
							glog.Infoln("---> Retrieve snapshot: OK.")
							break
						}
						glog.Errorf("While retrieving snapshot, error: %v. Retrying...", err)
						time.Sleep(time.Second) // Wait for a bit.
					}
					glog.Infof("---> SNAPSHOT: %+v. Group %d. DONE.\n", snap, n.gid)

					// Set node to healthy state here.
					x.UpdateHealthStatus(true)
				} else {
					glog.Infof("---> SNAPSHOT: %+v. Group %d from node id %#x [SELF]. Ignoring.\n",
						snap, n.gid, rc.Id)
				}
				if span != nil {
					span.Annotate(nil, "Applied or retrieved snapshot.")
				}
			}

			// Store the hardstate and entries. Note that these are not CommittedEntries.
			n.SaveToStorage(&rd.HardState, rd.Entries, &rd.Snapshot)
			timer.Record("disk")
			if span != nil {
				span.Annotatef(nil, "Saved %d entries. Snapshot, HardState empty? (%v, %v)",
					len(rd.Entries),
					raft.IsEmptySnap(rd.Snapshot),
					raft.IsEmptyHardState(rd.HardState))
			}
			if x.WorkerConfig.HardSync && rd.MustSync {
				if err := n.Store.Sync(); err != nil {
					glog.Errorf("Error while calling Store.Sync: %+v", err)
				}
				timer.Record("sync")
			}

			// Now schedule or apply committed entries.
			var entries []raftpb.Entry
			for _, entry := range rd.CommittedEntries {
				// Need applied watermarks for schema mutation also for read linearazibility
				// Applied watermarks needs to be emitted as soon as possible sequentially.
				// If we emit Mark{4, false} and Mark{4, true} before emitting Mark{3, false}
				// then doneUntil would be set as 4 as soon as Mark{4,true} is done and before
				// Mark{3, false} is emitted. So it's safer to emit watermarks as soon as
				// possible sequentially
				n.Applied.Begin(entry.Index)

				switch {
				case entry.Type == raftpb.EntryConfChange:
					n.applyConfChange(entry)
					// Not present in proposal map.
					n.Applied.Done(entry.Index)
					groups().triggerMembershipSync()
				case len(entry.Data) == 0:
					n.elog.Printf("Found empty data at index: %d", entry.Index)
					n.Applied.Done(entry.Index)
				case entry.Index < applied:
					n.elog.Printf("Skipping over already applied entry: %d", entry.Index)
					n.Applied.Done(entry.Index)
				default:
					key := binary.BigEndian.Uint64(entry.Data[:8])
					if pctx := n.Proposals.Get(key); pctx != nil {
						atomic.AddUint32(&pctx.Found, 1)
						if span := otrace.FromContext(pctx.Ctx); span != nil {
							span.Annotate(nil, "Proposal found in CommittedEntries")
						}
						if x.WorkerConfig.LudicrousMode {
							var p pb.Proposal
							if err := p.Unmarshal(entry.Data[8:]); err != nil {
								glog.Errorf("Unable to unmarshal proposal: %v %x\n",
									err, entry.Data)
								break
							}
							if len(p.Mutations.GetEdges()) > 0 {
								// Assuming that there will be no error while applying. But this
								// assumption is only made for data mutations and not schema
								// mutations.
								// TODO: This should not be done here. Instead, it should be done
								// within the ludicrous mode scheduler.
								n.Proposals.Done(key, nil)
							}
						}
					}
					entries = append(entries, entry)
				}
			}
			// Send the whole lot to applyCh in one go, instead of sending proposals one by one.
			if len(entries) > 0 {
				// Apply the meter this before adding size to pending size so some crazy big
				// proposal can be pushed to applyCh. If this do this after adding its size to
				// pending size, we could block forever in rampMeter.
				rampMeter(&n.pendingSize, maxPendingSize, nodeApplyChan)
				var pendingSize int64
				for _, e := range entries {
					pendingSize += int64(e.Size())
				}
				if sz := atomic.AddInt64(&n.pendingSize, pendingSize); sz > 2*maxPendingSize {
					glog.Warningf("Inflight proposal size: %d. There would be some throttling.", sz)
				}
				n.applyCh <- entries
			}

			if span != nil {
				span.Annotatef(nil, "Handled %d committed entries.", len(rd.CommittedEntries))
			}

			if !leader {
				// Followers should send messages later.
				for i := range rd.Messages {
					// NOTE: We can do some optimizations here to drop messages.
					n.Send(&rd.Messages[i])
				}
			}
			if span != nil {
				span.Annotate(nil, "Followed queued messages.")
			}
			timer.Record("proposals")

			n.Raft().Advance()
			timer.Record("advance")

			if firstRun && n.canCampaign {
				go func() {
					if err := n.Raft().Campaign(n.ctx); err != nil {
						glog.Errorf("Error starting campaign for node %v: %+v", n.gid, err)
					}
				}()
				firstRun = false
			}
			if span != nil {
				span.Annotate(nil, "Advanced Raft. Done.")
				span.End()
				if err := ostats.RecordWithTags(context.Background(),
					[]tag.Mutator{tag.Upsert(x.KeyMethod, "alpha.RunLoop")},
					x.LatencyMs.M(float64(timer.Total())/1e6)); err != nil {
					glog.Errorf("Error recording stats: %+v", err)
				}
			}
			if timer.Total() > 5*tickDur {
				glog.Warningf(
					"Raft.Ready took too long to process: %s"+
						" Num entries: %d. MustSync: %v",
					timer.String(), len(rd.Entries), rd.MustSync)
			}
		}
	}
}

func listWrap(kv *bpb.KV) *bpb.KVList {
	return &bpb.KVList{Kv: []*bpb.KV{kv}}
}

// calculateTabletSizes updates the tablet sizes for the keys.
func (n *node) calculateTabletSizes() {
	if !n.AmLeader() {
		// Only leader sends the tablet size updates to Zero. No one else does.
		return
	}
	var total int64
	tablets := make(map[string]*pb.Tablet)
	updateSize := func(tinfo badger.TableInfo) {
		// The error has already been checked by caller.
		left, _ := x.Parse(tinfo.Left)
		pred := left.Attr
		if pred == "" {
			return
		}
		if tablet, ok := tablets[pred]; ok {
			tablet.OnDiskBytes += int64(tinfo.OnDiskSize)
			tablet.UncompressedBytes += int64(tinfo.UncompressedSize)
		} else {
			tablets[pred] = &pb.Tablet{
				GroupId:           n.gid,
				Predicate:         pred,
				OnDiskBytes:       int64(tinfo.OnDiskSize),
				UncompressedBytes: int64(tinfo.UncompressedSize),
			}
		}
		total += int64(tinfo.OnDiskSize)
	}

	tableInfos := pstore.Tables()
	glog.V(2).Infof("Calculating tablet sizes. Found %d tables\n", len(tableInfos))
	for _, tinfo := range tableInfos {
		left, err := x.Parse(tinfo.Left)
		if err != nil {
			glog.V(3).Infof("Unable to parse key: %v", err)
			continue
		}
		right, err := x.Parse(tinfo.Right)
		if err != nil {
			glog.V(3).Infof("Unable to parse key: %v", err)
			continue
		}

		// Count the table only if it is occupied by a single predicate.
		if left.Attr == right.Attr {
			updateSize(tinfo)
		} else {
			glog.V(3).Info("Skipping table not owned by one predicate")
		}
	}

	if len(tablets) == 0 {
		glog.V(2).Infof("No tablets found.")
		return
	}
	// Update Zero with the tablet sizes. If Zero sees a tablet which does not belong to
	// this group, it would send instruction to delete that tablet. There's an edge case
	// here if the followers are still running Rollup, and happen to read a key before and
	// write after the tablet deletion, causing that tablet key to resurface. Then, only the
	// follower would have that key, not the leader.
	// However, if the follower then becomes the leader, we'd be able to get rid of that
	// key then. Alternatively, we could look into cancelling the Rollup if we see a
	// predicate deletion.
	if err := groups().doSendMembership(tablets); err != nil {
		glog.Warningf("While sending membership to Zero. Error: %v", err)
	} else {
		glog.V(2).Infof("Sent tablet size update to Zero. Total size: %s",
			humanize.Bytes(uint64(total)))
	}
}

var errNoConnection = errors.New("No connection exists")

func (n *node) blockingAbort(req *pb.TxnTimestamps) error {
	pl := groups().Leader(0)
	if pl == nil {
		return errNoConnection
	}
	zc := pb.NewZeroClient(pl.Get())
	ctx, cancel := context.WithTimeout(context.Background(), 10*time.Second)
	defer cancel()

	delta, err := zc.TryAbort(ctx, req)
	glog.Infof("TryAbort %d txns with start ts. Error: %v\n", len(req.Ts), err)
	if err != nil || len(delta.Txns) == 0 {
		return err
	}

	// Let's propose the txn updates received from Zero. This is important because there are edge
	// cases where a txn status might have been missed by the group.
	aborted := &pb.OracleDelta{}
	for _, txn := range delta.Txns {
		// Only pick the aborts. DO NOT propose the commits. They must come in the right order via
		// oracle delta stream, otherwise, we'll end up losing some committed txns.
		if txn.CommitTs == 0 {
			aborted.Txns = append(aborted.Txns, txn)
		}
	}
	if len(aborted.Txns) == 0 {
		glog.Infoln("TryAbort: No aborts found. Quitting.")
		return nil
	}

	// We choose not to store the MaxAssigned, because it would cause our Oracle to move ahead
	// artificially. The Oracle delta stream moves that ahead in the right order, and we shouldn't
	// muck with that order here.
	glog.Infof("TryAbort selectively proposing only aborted txns: %+v\n", aborted)
	proposal := &pb.Proposal{Delta: aborted}
	return n.proposeAndWait(n.ctx, proposal)
}

// abortOldTransactions would find txns which have done pre-writes, but have been pending for a
// while. The time that is used is based on the last pre-write seen, so if a txn is doing a
// pre-write multiple times, we'll pick the timestamp of the last pre-write. Thus, this function
// would only act on the txns which have not been active in the last N minutes, and send them for
// abort. Note that only the leader runs this function.
func (n *node) abortOldTransactions() {
	// Aborts if not already committed.
	starts := posting.Oracle().TxnOlderThan(x.WorkerConfig.AbortOlderThan)
	if len(starts) == 0 {
		return
	}
	glog.Infof("Found %d old transactions. Acting to abort them.\n", len(starts))
	req := &pb.TxnTimestamps{Ts: starts}
	err := n.blockingAbort(req)
	glog.Infof("Done abortOldTransactions for %d txns. Error: %v\n", len(req.Ts), err)
}

// calculateSnapshot would calculate a snapshot index, considering these factors:
// - We only start discarding once we have at least discardN entries.
// - We are not overshooting the max applied entry. That is, we're not removing
// Raft entries before they get applied.
// - We are considering the minimum start ts that has yet to be committed or
// aborted. This way, we still keep all the mutations corresponding to this
// start ts in the Raft logs. This is important, because we don't persist
// pre-writes to disk in pstore.
// - In simple terms, this means we MUST keep all pending transactions in the Raft logs.
// - Find the maximum commit timestamp that we have seen.
// That would tell us about the maximum timestamp used to do any commits. This
// ts is what we can use for future reads of this snapshot.
// - Finally, this function would propose this snapshot index, so the entire
// group can apply it to their Raft stores.
//
// Txn0  | S0 |    |    | C0 |    |    |
// Txn1  |    | S1 |    |    |    | C1 |
// Txn2  |    |    | S2 | C2 |    |    |
// Txn3  |    |    |    |    | S3 |    |
// Txn4  |    |    |    |    |    |    | S4
// Index | i1 | i2 | i3 | i4 | i5 | i6 | i7
//
// At i7, min pending start ts = S3, therefore snapshotIdx = i5 - 1 = i4.
// At i7, max commit ts = C1, therefore readTs = C1.
//
// This function also takes a startIdx, which can be used an optimization to skip over Raft entries.
// This is useful when we already have a previous snapshot checkpoint (all txns have concluded up
// until that last checkpoint) that we can use as a new start point for the snapshot calculation.
func (n *node) calculateSnapshot(startIdx, lastIdx, minPendingStart uint64) (*pb.Snapshot, error) {
	_, span := otrace.StartSpan(n.ctx, "Calculate.Snapshot",
		otrace.WithSampler(otrace.AlwaysSample()))
	defer span.End()
	discardN := 1

	// We do not need to block snapshot calculation because of a pending stream. Badger would have
	// pending iterators which would ensure that the data above their read ts would not be
	// discarded. Secondly, if a new snapshot does get calculated and applied, the follower can just
	// ask for the new snapshot. Blocking snapshot calculation has caused us issues when a follower
	// somehow kept streaming forever. Then, the leader didn't calculate snapshot, instead it
	// kept appending to Raft logs forever causing group wide issues.

	first, err := n.Store.FirstIndex()
	if err != nil {
		span.Annotatef(nil, "Error: %v", err)
		return nil, err
	}
	span.Annotatef(nil, "First index: %d", first)
	if startIdx > first {
		// If we're starting from a higher index, set first to that.
		first = startIdx
		span.Annotatef(nil, "Setting first to: %d", startIdx)
	}

	rsnap, err := n.Store.Snapshot()
	if err != nil {
		return nil, err
	}
	var snap pb.Snapshot
	if len(rsnap.Data) > 0 {
		if err := snap.Unmarshal(rsnap.Data); err != nil {
			return nil, err
		}
	}
	span.Annotatef(nil, "Last snapshot: %+v", snap)

	if int(lastIdx-first) < discardN {
		span.Annotate(nil, "Skipping due to insufficient entries")
		return nil, nil
	}
	span.Annotatef(nil, "Found Raft entries: %d", lastIdx-first)

	if num := posting.Oracle().NumPendingTxns(); num > 0 {
		glog.V(2).Infof("Num pending txns: %d", num)
	}

	maxCommitTs := snap.ReadTs
	var snapshotIdx uint64

	// Trying to retrieve all entries at once might cause out-of-memory issues in
	// cases where the raft log is too big to fit into memory. Instead of retrieving
	// all entries at once, retrieve it in batches of 64MB.
	var lastEntry raftpb.Entry
	for batchFirst := first; batchFirst <= lastIdx; {
		entries, err := n.Store.Entries(batchFirst, lastIdx+1, 256<<20)
		if err != nil {
			span.Annotatef(nil, "Error: %v", err)
			return nil, err
		}
		// Exit early from the loop if no entries were found.
		if len(entries) == 0 {
			break
		}

		// Store the last entry (as it might be needed outside the loop) and set the
		// start of the new batch at the entry following it. Also set foundEntries to
		// true to indicate to the code outside the loop that entries were retrieved.
		lastEntry = entries[len(entries)-1]
		batchFirst = lastEntry.Index + 1

		for _, entry := range entries {
			if entry.Type != raftpb.EntryNormal || len(entry.Data) == 0 {
				continue
			}
			var proposal pb.Proposal
			if err := proposal.Unmarshal(entry.Data[8:]); err != nil {
				span.Annotatef(nil, "Error: %v", err)
				return nil, err
			}

			var start uint64
			if proposal.Mutations != nil {
				start = proposal.Mutations.StartTs
				if start >= minPendingStart && snapshotIdx == 0 {
					snapshotIdx = entry.Index - 1
				}
			}
			// In ludicrous mode commitTs for any transaction is same as startTs.
			if x.WorkerConfig.LudicrousMode {
				maxCommitTs = x.Max(maxCommitTs, start)
			} else if proposal.Delta != nil {
				for _, txn := range proposal.Delta.GetTxns() {
					maxCommitTs = x.Max(maxCommitTs, txn.CommitTs)
				}
			}
		}
	}

	if maxCommitTs == 0 {
		span.Annotate(nil, "maxCommitTs is zero")
		return nil, nil
	}
	if snapshotIdx == 0 {
		// It is possible that there are no pending transactions. In that case,
		// snapshotIdx would be zero.
		snapshotIdx = lastEntry.Index
		span.Annotatef(nil, "snapshotIdx is zero. Using last entry's index: %d", snapshotIdx)
	}

	numDiscarding := snapshotIdx - first + 1
	span.Annotatef(nil,
		"Got snapshotIdx: %d. MaxCommitTs: %d. Discarding: %d. MinPendingStartTs: %d",
		snapshotIdx, maxCommitTs, numDiscarding, minPendingStart)

	if int(numDiscarding) < discardN {
		span.Annotate(nil, "Skipping snapshot because insufficient discard entries")
		glog.Infof("Skipping snapshot at index: %d. Insufficient discard entries: %d."+
			" MinPendingStartTs: %d\n", snapshotIdx, numDiscarding, minPendingStart)
		return nil, nil
	}

	result := &pb.Snapshot{
		Context: n.RaftContext,
		Index:   snapshotIdx,
		ReadTs:  maxCommitTs,
	}
	span.Annotatef(nil, "Got snapshot: %+v", result)
	return result, nil
}

func (n *node) joinPeers() error {
	pl, err := n.leaderBlocking()
	if err != nil {
		return err
	}

	gconn := pl.Get()
	c := pb.NewRaftClient(gconn)
	glog.Infof("Calling JoinCluster via leader: %s", pl.Addr)
	if _, err := c.JoinCluster(n.ctx, n.RaftContext); err != nil {
		return errors.Wrapf(err, "error while joining cluster")
	}
	glog.Infof("Done with JoinCluster call\n")
	return nil
}

// Checks if its a peer from the leader of the group.
func (n *node) isMember() (bool, error) {
	pl, err := n.leaderBlocking()
	if err != nil {
		return false, err
	}

	gconn := pl.Get()
	c := pb.NewRaftClient(gconn)
	glog.Infof("Calling IsPeer")
	pr, err := c.IsPeer(n.ctx, n.RaftContext)
	if err != nil {
		return false, errors.Wrapf(err, "error while joining cluster")
	}
	glog.Infof("Done with IsPeer call\n")
	return pr.Status, nil
}

func (n *node) retryUntilSuccess(fn func() error, pause time.Duration) {
	var err error
	for {
		if err = fn(); err == nil {
			break
		}
		glog.Errorf("Error while calling fn: %v. Retrying...\n", err)
		time.Sleep(pause)
	}
}

// InitAndStartNode gets called after having at least one membership sync with the cluster.
func (n *node) InitAndStartNode() {
	_, restart, err := n.PastLife()
	x.Check(err)

	if _, hasPeer := groups().MyPeer(); !restart && hasPeer {
		// The node has other peers, it might have crashed after joining the cluster and before
		// writing a snapshot. Check from leader, if it is part of the cluster. Consider this a
		// restart if it is part of the cluster, else start a new node.
		for {
			if restart, err = n.isMember(); err == nil {
				break
			}
			glog.Errorf("Error while calling hasPeer: %v. Retrying...\n", err)
			time.Sleep(time.Second)
		}
	}

	if restart {
		glog.Infof("Restarting node for group: %d\n", n.gid)
		sp, err := n.Store.Snapshot()
		x.Checkf(err, "Unable to get existing snapshot")
		if !raft.IsEmptySnap(sp) {
			// It is important that we pick up the conf state here.
			// Otherwise, we'll lose the store conf state, and it would get
			// overwritten with an empty state when a new snapshot is taken.
			// This causes a node to just hang on restart, because it finds a
			// zero-member Raft group.
			n.SetConfState(&sp.Metadata.ConfState)

			members := groups().members(n.gid)
			for _, id := range sp.Metadata.ConfState.Nodes {
				m, ok := members[id]
				if ok {
					n.Connect(id, m.Addr)
				}
			}
		}
		n.SetRaft(raft.RestartNode(n.Cfg))
		glog.V(2).Infoln("Restart node complete")

	} else {
		glog.Infof("New Node for group: %d\n", n.gid)
		if _, hasPeer := groups().MyPeer(); hasPeer {
			// Get snapshot before joining peers as it can take time to retrieve it and we dont
			// want the quorum to be inactive when it happens.
			// Update: This is an optimization, which adds complexity because it requires us to
			// understand the Raft state of the node. Let's instead have the node retrieve the
			// snapshot as needed after joining the group, instead of us forcing one upfront.
			glog.Infoln("Trying to join peers.")
			n.retryUntilSuccess(n.joinPeers, time.Second)
			n.SetRaft(raft.StartNode(n.Cfg, nil))
		} else {
			peers := []raft.Peer{{ID: n.Id}}
			n.SetRaft(raft.StartNode(n.Cfg, peers))
			// Trigger election, so this node can become the leader of this single-node cluster.
			n.canCampaign = true
		}
	}
	go n.processTabletSizes()
	go n.processApplyCh()
	go n.BatchAndSendMessages()
	go n.monitorRaftMetrics()
	go n.cdcTracker.processCDCEvents()
	// Ignoring the error since InitAndStartNode does not return an error and using x.Check would
	// not be the right thing to do.
	_, _ = n.startTask(opRollup)
	go n.stopAllTasks()
	go n.Run()
}

func (n *node) AmLeader() bool {
	if n.Raft() == nil {
		return false
	}
	r := n.Raft()
	return r.Status().Lead == r.Status().ID
}

func (n *node) monitorRaftMetrics() {
	ticker := time.NewTicker(5 * time.Second)
	defer ticker.Stop()
	for range ticker.C {
		curPendingSize := atomic.LoadInt64(&n.pendingSize)
		ostats.Record(n.ctx, x.RaftPendingSize.M(curPendingSize))
		ostats.Record(n.ctx, x.RaftApplyCh.M(int64(len(n.applyCh))))
	}
}<|MERGE_RESOLUTION|>--- conflicted
+++ resolved
@@ -636,16 +636,14 @@
 				{StartTs: ts, CommitTs: ts},
 			},
 		})
-<<<<<<< HEAD
 
 	case proposal.DeleteNs != nil:
 		n.elog.Printf("Deleting namespace: %d", proposal.DeleteNs.Namespace)
 		return State.Pstore.BanNamespace(proposal.DeleteNs.Namespace)
-=======
+
 	case proposal.CdcState != nil:
 		n.cdcTracker.updateCDCState(proposal.CdcState)
 		return nil
->>>>>>> 15bbec3a
 	}
 	x.Fatalf("Unknown proposal: %+v", proposal)
 	return nil
