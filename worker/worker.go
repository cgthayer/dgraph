/*
 * Copyright 2016-2018 Dgraph Labs, Inc. and Contributors
 *
 * Licensed under the Apache License, Version 2.0 (the "License");
 * you may not use this file except in compliance with the License.
 * You may obtain a copy of the License at
 *
 *     http://www.apache.org/licenses/LICENSE-2.0
 *
 * Unless required by applicable law or agreed to in writing, software
 * distributed under the License is distributed on an "AS IS" BASIS,
 * WITHOUT WARRANTIES OR CONDITIONS OF ANY KIND, either express or implied.
 * See the License for the specific language governing permissions and
 * limitations under the License.
 */

// Package worker contains code for pb.worker communication to perform
// queries and mutations.
package worker

import (
	"fmt"
	"log"
	"math"
	"net"
	"sync"
	"sync/atomic"

	"github.com/dgraph-io/badger/v3"
	badgerpb "github.com/dgraph-io/badger/v3/pb"
	"github.com/dgraph-io/dgraph/conn"
	"github.com/dgraph-io/dgraph/posting"
	"github.com/dgraph-io/dgraph/protos/pb"
	"github.com/dgraph-io/dgraph/x"
	"github.com/pkg/errors"
	"go.opencensus.io/plugin/ocgrpc"

	"github.com/golang/glog"
	"google.golang.org/grpc"
	"google.golang.org/grpc/credentials"
)

var (
	pstore       *badger.DB
	workerServer *grpc.Server
	raftServer   conn.RaftServer

	// In case of flaky network connectivity we would try to keep upto maxPendingEntries in wal
	// so that the nodes which have lagged behind leader can just replay entries instead of
	// fetching snapshot if network disconnectivity is greater than the interval at which snapshots
	// are taken
)

func workerPort() int {
	return x.Config.PortOffset + x.PortInternal
}

// Init initializes this package.
func Init(ps *badger.DB) {
	pstore = ps
	// needs to be initialized after group config
	limiter = rateLimiter{c: sync.NewCond(&sync.Mutex{}), max: x.WorkerConfig.NumPendingProposals}
	go limiter.bleed()

	grpcOpts := []grpc.ServerOption{
		grpc.MaxRecvMsgSize(x.GrpcMaxSize),
		grpc.MaxSendMsgSize(x.GrpcMaxSize),
		grpc.MaxConcurrentStreams(math.MaxInt32),
		grpc.StatsHandler(&ocgrpc.ServerHandler{}),
	}

	if x.WorkerConfig.TLSServerConfig != nil {
		grpcOpts = append(grpcOpts, grpc.Creds(credentials.NewTLS(x.WorkerConfig.TLSServerConfig)))
	}
	workerServer = grpc.NewServer(grpcOpts...)
}

// grpcWorker struct implements the gRPC server interface.
type grpcWorker struct {
	sync.Mutex
}

func (w *grpcWorker) Subscribe(
	req *pb.SubscriptionRequest, stream pb.Worker_SubscribeServer) error {
	var matches []badgerpb.Match
	for _, prefix := range req.GetPrefixes() {
		matches = append(matches, badgerpb.Match{Prefix: prefix, IgnoreBytes: req.Ignore})
	}
	// Subscribe on given prefixes with the ignore byte.
	return pstore.Subscribe(stream.Context(), func(kvs *badgerpb.KVList) error {
		return stream.Send(kvs)
<<<<<<< HEAD
	}, req.Ignore, req.GetPrefixes()...)
=======
	}, matches)
>>>>>>> 66c701d8
}

// RunServer initializes a tcp server on port which listens to requests from
// other workers for pb.communication.
func RunServer(bindall bool) {
	laddr := "localhost"
	if bindall {
		laddr = "0.0.0.0"
	}
	ln, err := net.Listen("tcp", fmt.Sprintf("%s:%d", laddr, workerPort()))
	if err != nil {
		log.Fatalf("While running server: %v", err)
	}
	glog.Infof("Worker listening at address: %v", ln.Addr())

	pb.RegisterWorkerServer(workerServer, &grpcWorker{})
	pb.RegisterRaftServer(workerServer, &raftServer)
	if err := workerServer.Serve(ln); err != nil {
		glog.Errorf("Error while calling Serve: %+v", err)
	}
}

// StoreStats returns stats for data store.
func StoreStats() string {
	return "Currently no stats for badger"
}

// BlockingStop stops all the nodes, server between other workers and syncs all marks.
func BlockingStop() {
	glog.Infof("Stopping group...")
	groups().closer.SignalAndWait()

	// Update checkpoint so that proposals are not replayed after the server restarts.
	glog.Infof("Updating RAFT state before shutting down...")
	if err := groups().Node.updateRaftProgress(); err != nil {
		glog.Warningf("Error while updating RAFT progress before shutdown: %v", err)
	}

	glog.Infof("Stopping node...")
	groups().Node.closer.SignalAndWait()

	glog.Infof("Stopping worker server...")
	workerServer.Stop()
}

// UpdateCacheMb updates the value of cache_mb and updates the corresponding cache sizes.
func UpdateCacheMb(memoryMB int64) error {
	glog.Infof("Updating cacheMb to %d", memoryMB)
	if memoryMB < 0 {
		return errors.Errorf("cache_mb must be non-negative")
	}

	cachePercent, err := x.GetCachePercentages(Config.CachePercentage, 4)
	if err != nil {
		return err
	}
	plCacheSize := (cachePercent[0] * (memoryMB << 20)) / 100
	blockCacheSize := (cachePercent[1] * (memoryMB << 20)) / 100
	indexCacheSize := (cachePercent[2] * (memoryMB << 20)) / 100

	posting.UpdateMaxCost(plCacheSize)
	if _, err := pstore.CacheMaxCost(badger.BlockCache, blockCacheSize); err != nil {
		return errors.Wrapf(err, "cannot update block cache size")
	}
	if _, err := pstore.CacheMaxCost(badger.IndexCache, indexCacheSize); err != nil {
		return errors.Wrapf(err, "cannot update index cache size")
	}
	return nil
}

// UpdateLogRequest updates value of x.WorkerConfig.LogRequest.
func UpdateLogRequest(val bool) {
	if val {
		atomic.StoreInt32(&x.WorkerConfig.LogRequest, 1)
		return
	}

	atomic.StoreInt32(&x.WorkerConfig.LogRequest, 0)
}

// LogRequestEnabled returns true if logging of requests is enabled otherwise false.
func LogRequestEnabled() bool {
	return atomic.LoadInt32(&x.WorkerConfig.LogRequest) > 0
}<|MERGE_RESOLUTION|>--- conflicted
+++ resolved
@@ -89,11 +89,7 @@
 	// Subscribe on given prefixes with the ignore byte.
 	return pstore.Subscribe(stream.Context(), func(kvs *badgerpb.KVList) error {
 		return stream.Send(kvs)
-<<<<<<< HEAD
-	}, req.Ignore, req.GetPrefixes()...)
-=======
 	}, matches)
->>>>>>> 66c701d8
 }
 
 // RunServer initializes a tcp server on port which listens to requests from
