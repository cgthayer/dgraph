// +build !oss

/*
 * Copyright 2018 Dgraph Labs, Inc. and Contributors
 *
 * Licensed under the Dgraph Community License (the "License"); you
 * may not use this file except in compliance with the License. You
 * may obtain a copy of the License at
 *
 *     https://github.com/dgraph-io/dgraph/blob/master/licenses/DCL.txt
 */

package backup

import (
	"context"
	"encoding/json"
	"fmt"
	"io/ioutil"
	"os"
	"path/filepath"
	"sort"
	"strconv"
	"strings"
	"time"

<<<<<<< HEAD
=======
	"golang.org/x/sync/errgroup"

>>>>>>> bfcce464
	"github.com/dgraph-io/badger/v3/options"

	"google.golang.org/grpc/credentials"

	"github.com/dgraph-io/dgraph/ee/enc"
	"github.com/dgraph-io/dgraph/protos/pb"
	"github.com/dgraph-io/dgraph/worker"
	"github.com/dgraph-io/dgraph/x"
	"github.com/dgraph-io/ristretto/z"
	"github.com/pkg/errors"
	"github.com/spf13/cobra"
	"google.golang.org/grpc"
)

// Restore is the sub-command used to restore a backup.
var Restore x.SubCommand

// LsBackup is the sub-command used to list the backups in a folder.
var LsBackup x.SubCommand

var ExportBackup x.SubCommand

var opt struct {
	backupId    string
	badger      string
	location    string
	pdir        string
	zero        string
	key         x.SensitiveByteSlice
	forceZero   bool
	destination string
	format      string
	verbose     bool
}

func init() {
	initRestore()
	initBackupLs()
	initExportBackup()
}

func initRestore() {
	Restore.Cmd = &cobra.Command{
		Use:   "restore",
		Short: "Restore backup from Dgraph Enterprise Edition",
		Long: `
Restore loads objects created with the backup feature in Dgraph Enterprise Edition (EE).

Backups are originated from HTTP at /admin/backup, then can be restored using CLI restore
command. Restore is intended to be used with new Dgraph clusters in offline state.

The --location flag indicates a source URI with Dgraph backup objects. This URI supports all
the schemes used for backup.

Source URI formats:
  [scheme]://[host]/[path]?[args]
  [scheme]:///[path]?[args]
  /[path]?[args] (only for local or NFS)

Source URI parts:
  scheme - service handler, one of: "s3", "minio", "file"
    host - remote address. ex: "dgraph.s3.amazonaws.com"
    path - directory, bucket or container at target. ex: "/dgraph/backups/"
    args - specific arguments that are ok to appear in logs.

The --posting flag sets the posting list parent dir to store the loaded backup files.

Using the --zero flag will use a Dgraph Zero address to update the start timestamp using
the restored version. Otherwise, the timestamp must be manually updated through Zero's HTTP
'assign' command.

Dgraph backup creates a unique backup object for each node group, and restore will create
a posting directory 'p' matching the backup group ID. Such that a backup file
named '.../r32-g2.backup' will be loaded to posting dir 'p2'.

Usage examples:

# Restore from local dir or NFS mount:
$ dgraph restore -p . -l /var/backups/dgraph

# Restore from S3:
$ dgraph restore -p /var/db/dgraph -l s3://s3.us-west-2.amazonaws.com/srfrog/dgraph

# Restore from dir and update Ts:
$ dgraph restore -p . -l /var/backups/dgraph -z localhost:5080

		`,
		Args: cobra.NoArgs,
		Run: func(cmd *cobra.Command, args []string) {
			defer x.StartProfile(Restore.Conf).Stop()
			if err := runRestoreCmd(); err != nil {
				fmt.Fprintln(os.Stderr, err)
				os.Exit(1)
			}
		},
		Annotations: map[string]string{"group": "data-load"},
	}
	Restore.Cmd.SetHelpTemplate(x.NonRootTemplate)
	flag := Restore.Cmd.Flags()

	flag.StringVarP(&opt.badger, "badger", "b", worker.BadgerDefaults,
		z.NewSuperFlagHelp(worker.BadgerDefaults).
			Head("Badger options").
			Flag("compression",
				"Specifies the compression algorithm and compression level (if applicable) for the "+
					`postings directory. "none" would disable compression, while "zstd:1" would set `+
					"zstd compression at level 1.").
			Flag("goroutines",
				"The number of goroutines to use in badger.Stream.").
			String())

	flag.StringVarP(&opt.location, "location", "l", "",
		"Sets the source location URI (required).")
	flag.StringVarP(&opt.pdir, "postings", "p", "",
		"Directory where posting lists are stored (required).")
	flag.StringVarP(&opt.zero, "zero", "z", "", "gRPC address for Dgraph zero. ex: localhost:5080")
	flag.StringVarP(&opt.backupId, "backup_id", "", "", "The ID of the backup series to "+
		"restore. If empty, it will restore the latest series.")
	flag.BoolVarP(&opt.forceZero, "force_zero", "", true, "If false, no connection to "+
		"a zero in the cluster will be required. Keep in mind this requires you to manually "+
		"update the timestamp and max uid when you start the cluster. The correct values are "+
		"printed near the end of this command's output.")
	x.RegisterClientTLSFlags(flag)
	enc.RegisterFlags(flag)
	_ = Restore.Cmd.MarkFlagRequired("postings")
	_ = Restore.Cmd.MarkFlagRequired("location")
}

func initBackupLs() {
	LsBackup.Cmd = &cobra.Command{
		Use:   "lsbackup",
		Short: "List info on backups in a given location",
		Args:  cobra.NoArgs,
		Run: func(cmd *cobra.Command, args []string) {
			defer x.StartProfile(Restore.Conf).Stop()
			if err := runLsbackupCmd(); err != nil {
				fmt.Fprintln(os.Stderr, err)
				os.Exit(1)
			}
		},
		Annotations: map[string]string{"group": "tool"},
	}
	LsBackup.Cmd.SetHelpTemplate(x.NonRootTemplate)
	flag := LsBackup.Cmd.Flags()
	flag.StringVarP(&opt.location, "location", "l", "",
		"Sets the source location URI (required).")
	flag.BoolVar(&opt.verbose, "verbose", false,
		"Outputs additional info in backup list.")
	_ = LsBackup.Cmd.MarkFlagRequired("location")
}

func runRestoreCmd() error {
	var (
		start time.Time
		zc    pb.ZeroClient
		err   error
	)
	if opt.key, err = enc.ReadKey(Restore.Conf); err != nil {
		return err
	}
	fmt.Println("Restoring backups from:", opt.location)
	fmt.Println("Writing postings to:", opt.pdir)

	if opt.zero == "" && opt.forceZero {
		return errors.Errorf("No Dgraph Zero address passed. Use the --force_zero option if you " +
			"meant to do this")
	}

	if opt.zero != "" {
		fmt.Println("Updating Zero timestamp at:", opt.zero)
		ctx, cancel := context.WithTimeout(context.Background(), 10*time.Second)
		defer cancel()

		tlsConfig, err := x.LoadClientTLSConfigForInternalPort(Restore.Conf)
		x.Checkf(err, "Unable to generate helper TLS config")
		callOpts := []grpc.DialOption{grpc.WithBlock()}
		if tlsConfig != nil {
			callOpts = append(callOpts, grpc.WithTransportCredentials(credentials.NewTLS(tlsConfig)))
		} else {
			callOpts = append(callOpts, grpc.WithInsecure())
		}

		zero, err := grpc.DialContext(ctx, opt.zero, callOpts...)
		if err != nil {
			return errors.Wrapf(err, "Unable to connect to %s", opt.zero)
		}
		zc = pb.NewZeroClient(zero)
	}

	badger := z.NewSuperFlag(opt.badger).MergeAndCheckDefault(worker.BadgerDefaults)
	ctype, clevel := x.ParseCompression(badger.GetString("compression"))

	start = time.Now()
	result := worker.RunRestore(opt.pdir, opt.location, opt.backupId, opt.key, ctype, clevel)
	if result.Err != nil {
		return result.Err
	}
	if result.Version == 0 {
		return errors.Errorf("Failed to obtain a restore version")
	}
	fmt.Printf("Restore version: %d\n", result.Version)
	fmt.Printf("Restore max uid: %d\n", result.MaxLeaseUid)

	if zc != nil {
		ctx, cancelTs := context.WithTimeout(context.Background(), time.Minute)
		defer cancelTs()

		if _, err := zc.Timestamps(ctx, &pb.Num{Val: result.Version}); err != nil {
			fmt.Printf("Failed to assign timestamp %d in Zero: %v", result.Version, err)
			return err
		}

		leaseID := func(val uint64, typ pb.NumLeaseType) error {
			// MaxLeaseUid can be zero if the backup was taken on an empty DB.
			if val == 0 {
				return nil
			}
			ctx, cancel := context.WithTimeout(context.Background(), time.Minute)
			defer cancel()
			if _, err = zc.AssignIds(ctx, &pb.Num{Val: val, Type: typ}); err != nil {
				fmt.Printf("Failed to assign %s %d in Zero: %v\n",
					pb.NumLeaseType_name[int32(typ)], val, err)
				return err
			}
			return nil
		}

		if err := leaseID(result.MaxLeaseUid, pb.Num_UID); err != nil {
			return errors.Wrapf(err, "cannot update max uid lease after restore.")
		}
		if err := leaseID(result.MaxLeaseNsId, pb.Num_NS_ID); err != nil {
			return errors.Wrapf(err, "cannot update max namespace lease after restore.")
		}
	}

	fmt.Printf("Restore: Time elapsed: %s\n", time.Since(start).Round(time.Second))
	return nil
}

func runLsbackupCmd() error {
	manifests, err := worker.ListBackupManifests(opt.location, nil)
	if err != nil {
		return errors.Wrapf(err, "while listing manifests")
	}

	var paths []string
	for path := range manifests {
		paths = append(paths, path)
	}
	sort.Slice(paths, func(i, j int) bool {
		return paths[i] < paths[j]
	})

	type backupEntry struct {
		Path           string              `json:"path"`
		Since          uint64              `json:"since"`
		BackupId       string              `json:"backup_id"`
		BackupNum      uint64              `json:"backup_num"`
		Encrypted      bool                `json:"encrypted"`
		Type           string              `json:"type"`
		Groups         map[uint32][]string `json:"groups,omitempty"`
		DropOperations []*pb.DropOperation `json:"drop_operations,omitempty"`
	}

	type backupOutput []backupEntry

	var output backupOutput
	for i := 0; i < len(paths); i++ {
		path := paths[i]
		manifest := manifests[path]

		be := backupEntry{
			Path:      path,
			Since:     manifest.Since,
			BackupId:  manifest.BackupId,
			BackupNum: manifest.BackupNum,
			Encrypted: manifest.Encrypted,
			Type:      manifest.Type,
		}
		if opt.verbose {
			be.Groups = manifest.Groups
			be.DropOperations = manifest.DropOperations
		}
		output = append(output, be)
	}
	b, err := json.MarshalIndent(output, "", "\t")
	if err != nil {
		fmt.Println("error:", err)
	}
	os.Stdout.Write(b)
	fmt.Println()
	return nil
}

func initExportBackup() {
	ExportBackup.Cmd = &cobra.Command{
		Use:   "export_backup",
		Short: "Export data inside single full or incremental backup",
		Long:  ``,
		Args:  cobra.NoArgs,
		Run: func(cmd *cobra.Command, args []string) {
			defer x.StartProfile(ExportBackup.Conf).Stop()
			if err := runExportBackup(); err != nil {
				fmt.Fprintln(os.Stderr, err)
				os.Exit(1)
			}
		},
		Annotations: map[string]string{"group": "tool"},
	}

	flag := ExportBackup.Cmd.Flags()
	flag.StringVarP(&opt.location, "location", "l", "",
		`Sets the location of the backup. Both file URIs and s3 are supported.
		This command will take care of all the full + incremental backups present in the location.`)
	flag.StringVarP(&opt.destination, "destination", "d", "",
		"The folder to which export the backups.")
	flag.StringVarP(&opt.format, "format", "f", "rdf",
		"The format of the export output. Accepts a value of either rdf or json")
	enc.RegisterFlags(flag)
}

func runExportBackup() error {
	var err error
	if opt.key, err = enc.ReadKey(ExportBackup.Conf); err != nil {
		return err
	}

	if opt.format != "json" && opt.format != "rdf" {
		return errors.Errorf("invalid format %s", opt.format)
	}
	// Create exportDir and temporary folder to store the restored backup.
	exportDir, err := filepath.Abs(opt.destination)
	if err != nil {
		return errors.Wrapf(err, "cannot convert path %s to absolute path", exportDir)
	}
	if err := os.MkdirAll(exportDir, 0755); err != nil {
		return errors.Wrapf(err, "cannot create dir %s", exportDir)
	}
	tmpDir, err := ioutil.TempDir("", "export_backup")
	if err != nil {
		return errors.Wrapf(err, "cannot create temp dir")
	}

	restore := worker.RunRestore(tmpDir, opt.location, "", opt.key, options.None, 0)
	if restore.Err != nil {
		return restore.Err
	}

	files, err := ioutil.ReadDir(tmpDir)
	if err != nil {
		return err
	}
	// Export the data from the p directories produced by the last step.
<<<<<<< HEAD
	ch := make(chan error, len(files))
=======
	eg, _ := errgroup.WithContext(context.Background())
>>>>>>> bfcce464
	for _, f := range files {
		if !f.IsDir() {
			continue
		}

		dir := filepath.Join(filepath.Join(tmpDir, f.Name()))
		gid, err := strconv.ParseUint(strings.TrimPrefix(f.Name(), "p"), 32, 10)
		if err != nil {
<<<<<<< HEAD
			ch <- errors.Wrapf(err, "cannot export data inside DB at %s", dir)
		}
		go worker.StoreExport(&pb.ExportRequest{
			GroupId:     uint32(gid),
			ReadTs:      restore.Version,
			UnixTs:      time.Now().Unix(),
			Format:      opt.format,
			Destination: exportDir,
		}, dir, opt.key, ch)
	}

	for i := 0; i < len(files); i++ {
		err := <-ch
		if err != nil {
			return err
		}
=======
			fmt.Printf("WARNING WARNING WARNING: unable to get group id from directory "+
				"inside DB at %s: %v", dir, err)
			continue
		}
		eg.Go(func() error {
			return worker.StoreExport(&pb.ExportRequest{
				GroupId:     uint32(gid),
				ReadTs:      restore.Version,
				UnixTs:      time.Now().Unix(),
				Format:      opt.format,
				Destination: exportDir,
			}, dir, opt.key)
		})
	}

	if err := eg.Wait(); err != nil {
		return errors.Wrapf(err, "error while exporting data")
>>>>>>> bfcce464
	}

	// Clean up temporary directory.
	if err := os.RemoveAll(tmpDir); err != nil {
		return errors.Wrapf(err, "cannot remove temp directory at %s", tmpDir)
	}

	return nil
}<|MERGE_RESOLUTION|>--- conflicted
+++ resolved
@@ -24,12 +24,8 @@
 	"strings"
 	"time"
 
-<<<<<<< HEAD
-=======
+	"github.com/dgraph-io/badger/v3/options"
 	"golang.org/x/sync/errgroup"
-
->>>>>>> bfcce464
-	"github.com/dgraph-io/badger/v3/options"
 
 	"google.golang.org/grpc/credentials"
 
@@ -382,11 +378,7 @@
 		return err
 	}
 	// Export the data from the p directories produced by the last step.
-<<<<<<< HEAD
-	ch := make(chan error, len(files))
-=======
 	eg, _ := errgroup.WithContext(context.Background())
->>>>>>> bfcce464
 	for _, f := range files {
 		if !f.IsDir() {
 			continue
@@ -395,24 +387,6 @@
 		dir := filepath.Join(filepath.Join(tmpDir, f.Name()))
 		gid, err := strconv.ParseUint(strings.TrimPrefix(f.Name(), "p"), 32, 10)
 		if err != nil {
-<<<<<<< HEAD
-			ch <- errors.Wrapf(err, "cannot export data inside DB at %s", dir)
-		}
-		go worker.StoreExport(&pb.ExportRequest{
-			GroupId:     uint32(gid),
-			ReadTs:      restore.Version,
-			UnixTs:      time.Now().Unix(),
-			Format:      opt.format,
-			Destination: exportDir,
-		}, dir, opt.key, ch)
-	}
-
-	for i := 0; i < len(files); i++ {
-		err := <-ch
-		if err != nil {
-			return err
-		}
-=======
 			fmt.Printf("WARNING WARNING WARNING: unable to get group id from directory "+
 				"inside DB at %s: %v", dir, err)
 			continue
@@ -430,7 +404,6 @@
 
 	if err := eg.Wait(); err != nil {
 		return errors.Wrapf(err, "error while exporting data")
->>>>>>> bfcce464
 	}
 
 	// Clean up temporary directory.
