// +build !oss

/*
 * Copyright 2018 Dgraph Labs, Inc. and Contributors
 *
 * Licensed under the Dgraph Community License (the "License"); you
 * may not use this file except in compliance with the License. You
 * may obtain a copy of the License at
 *
 *     https://github.com/dgraph-io/dgraph/blob/master/licenses/DCL.txt
 */

package acl

import (
	"context"
	"fmt"
	"os"
	"os/exec"
	"strconv"
	"testing"
	"time"

	"github.com/dgraph-io/dgo/v2"
	"github.com/dgraph-io/dgo/v2/protos/api"
	"github.com/dgraph-io/dgraph/testutil"
	"github.com/dgraph-io/dgraph/x"
	"github.com/golang/glog"
	"github.com/stretchr/testify/require"
)

var (
	userid         = "alice"
	userpassword   = "simplepassword"
	dgraphEndpoint = testutil.SockAddr
)

func checkOutput(t *testing.T, cmd *exec.Cmd, shouldFail bool) string {
	out, err := cmd.CombinedOutput()
	if (!shouldFail && err != nil) || (shouldFail && err == nil) {
		t.Errorf("Error output from command:%v", string(out))
		t.Fatal(err)
	}

	return string(out)
}

func TestCreateAndDeleteUsers(t *testing.T) {
	// clean up the user to allow repeated running of this test
	cleanUserCmd := exec.Command("dgraph", "acl", "del", "-a", dgraphEndpoint,
		"-u", userid, "-x", "password")
	cleanUserCmd.Run()
	glog.Infof("cleaned up db user state")

	createUserCmd1 := exec.Command("dgraph", "acl", "add", "-a", dgraphEndpoint, "-u", userid,
		"-p", userpassword, "-x", "password")
	checkOutput(t, createUserCmd1, false)

	createUserCmd2 := exec.Command("dgraph", "acl", "add", "-a", dgraphEndpoint, "-u", userid,
		"-p", userpassword, "-x", "password")
	// create the user again should fail
	checkOutput(t, createUserCmd2, true)

	// delete the user
	deleteUserCmd := exec.Command("dgraph", "acl", "del", "-a", dgraphEndpoint, "-u", userid,
		"-x", "password")
	checkOutput(t, deleteUserCmd, false)

	// now we should be able to create the user again
	createUserCmd3 := exec.Command("dgraph", "acl", "add", "-a", dgraphEndpoint, "-u", userid,
		"-p", userpassword, "-x", "password")
	checkOutput(t, createUserCmd3, false)
}

func resetUser(t *testing.T) {
	// delete and recreate the user to ensure a clean state
	deleteUserCmd := exec.Command("dgraph", "acl", "del", "-a", dgraphEndpoint,
		"-u", userid, "-x", "password")
	deleteUserCmd.Run()
	glog.Infof("deleted user")

	createUserCmd := exec.Command("dgraph", "acl", "add", "-a", dgraphEndpoint, "-u",
		userid, "-p", userpassword, "-x", "password")
	checkOutput(t, createUserCmd, false)
	glog.Infof("created user")
}

func TestReservedPredicates(t *testing.T) {
	// This test uses the groot account to ensure that reserved predicates
	// cannot be altered even if the permissions allow it.
	ctx := context.Background()

	dg1, err := testutil.DgraphClientWithGroot(testutil.SockAddr)
	if err != nil {
		t.Fatalf("Error while getting a dgraph client: %v", err)
	}
	alterReservedPredicates(t, dg1)

	dg2, err := testutil.DgraphClientWithGroot(testutil.SockAddr)
	if err != nil {
		t.Fatalf("Error while getting a dgraph client: %v", err)
	}
	if err := dg2.Login(ctx, x.GrootId, "password"); err != nil {
		t.Fatalf("unable to login using the groot account:%v", err)
	}
	alterReservedPredicates(t, dg2)
}

func TestAuthorization(t *testing.T) {
	if testing.Short() {
		t.Skip("skipping because -short=true")
	}

	glog.Infof("testing with port 9180")
	dg1, err := testutil.DgraphClientWithGroot(testutil.SockAddr)
	if err != nil {
		t.Fatalf("Error while getting a dgraph client: %v", err)
	}
	testAuthorization(t, dg1)
	glog.Infof("done")

	glog.Infof("testing with port 9182")
	dg2, err := testutil.DgraphClientWithGroot(":9182")
	if err != nil {
		t.Fatalf("Error while getting a dgraph client: %v", err)
	}
	testAuthorization(t, dg2)
	glog.Infof("done")
}

func testAuthorization(t *testing.T, dg *dgo.Dgraph) {
	createAccountAndData(t, dg)
	ctx := context.Background()
	if err := dg.Login(ctx, userid, userpassword); err != nil {
		t.Fatalf("unable to login using the account %v", userid)
	}

	// initially the query should return empty result, mutate and alter
	// operations should all fail when there are no rules defined on the predicates
	queryPredicateWithUserAccount(t, dg, false)
	mutatePredicateWithUserAccount(t, dg, true)
	alterPredicateWithUserAccount(t, dg, true)
	createGroupAndAcls(t, unusedGroup, false)
	// wait for 6 seconds to ensure the new acl have reached all acl caches
	glog.Infof("Sleeping for 6 seconds for acl caches to be refreshed")
	time.Sleep(6 * time.Second)

	// now all these operations except query should fail since
	// there are rules defined on the unusedGroup
	queryPredicateWithUserAccount(t, dg, false)
	mutatePredicateWithUserAccount(t, dg, true)
	alterPredicateWithUserAccount(t, dg, true)
	// create the dev group and add the user to it
	createGroupAndAcls(t, devGroup, true)

	// wait for 6 seconds to ensure the new acl have reached all acl caches
	glog.Infof("Sleeping for 6 seconds for acl caches to be refreshed")
	time.Sleep(6 * time.Second)

	// now the operations should succeed again through the devGroup
	queryPredicateWithUserAccount(t, dg, false)
	// sleep long enough (10s per the docker-compose.yml)
	// for the accessJwt to expire in order to test auto login through refresh jwt
	glog.Infof("Sleeping for 4 seconds for accessJwt to expire")
	time.Sleep(4 * time.Second)
	mutatePredicateWithUserAccount(t, dg, false)
	glog.Infof("Sleeping for 4 seconds for accessJwt to expire")
	time.Sleep(4 * time.Second)
	alterPredicateWithUserAccount(t, dg, false)
}

var predicateToRead = "predicate_to_read"
var queryAttr = "name"
var predicateToWrite = "predicate_to_write"
var predicateToAlter = "predicate_to_alter"
var devGroup = "dev"
var unusedGroup = "unusedGroup"
var query = fmt.Sprintf(`
	{
		q(func: eq(%s, "SF")) {
			%s
		}
	}`, predicateToRead, queryAttr)
var schemaQuery = "schema {}"

func alterReservedPredicates(t *testing.T, dg *dgo.Dgraph) {
	ctx := context.Background()

	// Test that alter requests are allowed if the new update is the same as
	// the initial update for a reserved predicate.
	err := dg.Alter(ctx, &api.Operation{
		Schema: "dgraph.xid: string @index(exact) @upsert .",
	})
	require.NoError(t, err)

	err = dg.Alter(ctx, &api.Operation{
		Schema: "dgraph.xid: int .",
	})
	require.Error(t, err)
	require.Contains(t, err.Error(),
		"predicate dgraph.xid is reserved and is not allowed to be modified")

	err = dg.Alter(ctx, &api.Operation{
		DropAttr: "dgraph.xid",
	})
	require.Error(t, err)
	require.Contains(t, err.Error(),
		"predicate dgraph.xid is reserved and is not allowed to be dropped")

	// Test that reserved predicates act as case-insensitive.
	err = dg.Alter(ctx, &api.Operation{
		Schema: "dgraph.XID: int .",
	})
	require.Error(t, err)
	require.Contains(t, err.Error(),
		"predicate dgraph.XID is reserved and is not allowed to be modified")
}

func queryPredicateWithUserAccount(t *testing.T, dg *dgo.Dgraph, shouldFail bool) {
	ctx := context.Background()
	txn := dg.NewTxn()
	_, err := txn.Query(ctx, query)
	if shouldFail {
		require.Error(t, err, "the query should have failed")
	} else {
		require.NoError(t, err, "the query should have succeeded")
	}
}

func querySchemaWithUserAccount(t *testing.T, dg *dgo.Dgraph, shouldFail bool) {
	ctx := context.Background()
	txn := dg.NewTxn()
	_, err := txn.Query(ctx, schemaQuery)

	if shouldFail {
		require.Error(t, err, "the query should have failed")
	} else {
		require.NoError(t, err, "the query should have succeeded")
	}
}

func mutatePredicateWithUserAccount(t *testing.T, dg *dgo.Dgraph, shouldFail bool) {
	ctx := context.Background()
	txn := dg.NewTxn()
	_, err := txn.Mutate(ctx, &api.Mutation{
		CommitNow: true,
		SetNquads: []byte(fmt.Sprintf(`_:a <%s>  "string" .`, predicateToWrite)),
	})

	if shouldFail {
		require.Error(t, err, "the mutation should have failed")
	} else {
		require.NoError(t, err, "the mutation should have succeeded")
	}
}

func alterPredicateWithUserAccount(t *testing.T, dg *dgo.Dgraph, shouldFail bool) {
	ctx := context.Background()
	err := dg.Alter(ctx, &api.Operation{
		Schema: fmt.Sprintf(`%s: int .`, predicateToAlter),
	})
	if shouldFail {
		require.Error(t, err, "the alter should have failed")
	} else {
		require.NoError(t, err, "the alter should have succeeded")
	}
}

func createAccountAndData(t *testing.T, dg *dgo.Dgraph) {
	// use the groot account to clean the database
	ctx := context.Background()
	if err := dg.Login(ctx, x.GrootId, "password"); err != nil {
		t.Fatalf("unable to login using the groot account:%v", err)
	}
	op := api.Operation{
		DropAll: true,
	}
	if err := dg.Alter(ctx, &op); err != nil {
		t.Fatalf("Unable to cleanup db:%v", err)
	}
	require.NoError(t, dg.Alter(ctx, &api.Operation{
		Schema: fmt.Sprintf(`%s: string @index(exact) .`, predicateToRead),
	}))
	// wait for 6 seconds to ensure the new acl have reached all acl caches
	glog.Infof("Sleeping for 6 seconds for acl caches to be refreshed")
	time.Sleep(6 * time.Second)

	// create some data, e.g. user with name alice
	resetUser(t)

	txn := dg.NewTxn()
	_, err := txn.Mutate(ctx, &api.Mutation{
		SetNquads: []byte(fmt.Sprintf("_:a <%s> \"SF\" .", predicateToRead)),
	})
	require.NoError(t, err)
	require.NoError(t, txn.Commit(ctx))
}

func createGroupAndAcls(t *testing.T, group string, addUserToGroup bool) {
	// create a new group
	createGroupCmd := exec.Command(os.ExpandEnv("$GOPATH/bin/dgraph"),
		"acl", "add",
		"-a", dgraphEndpoint,
		"-g", group, "-x", "password")
	if errOutput, err := createGroupCmd.CombinedOutput(); err != nil {
		t.Fatalf("Unable to create group: %v", string(errOutput))
	}

	// add the user to the group
	if addUserToGroup {
		addUserToGroupCmd := exec.Command(os.ExpandEnv("$GOPATH/bin/dgraph"),
			"acl", "mod",
			"-a", dgraphEndpoint,
			"-u", userid, "--group_list", group, "-x", "password")
		if errOutput, err := addUserToGroupCmd.CombinedOutput(); err != nil {
			t.Fatalf("Unable to add user %s to group %s:%v", userid, group, string(errOutput))
		}
	}

	// add READ permission on the predicateToRead to the group
	addReadPermCmd1 := exec.Command(os.ExpandEnv("$GOPATH/bin/dgraph"),
		"acl", "mod",
		"-a", dgraphEndpoint,
		"-g", group, "-p", predicateToRead, "-m", strconv.Itoa(int(Read.Code)), "-x",
		"password")
	if errOutput, err := addReadPermCmd1.CombinedOutput(); err != nil {
		t.Fatalf("Unable to add READ permission on %s to group %s: %v",
			predicateToRead, group, string(errOutput))
	}

	// also add read permission to the attribute queryAttr, which is used inside the query block
	addReadPermCmd2 := exec.Command(os.ExpandEnv("$GOPATH/bin/dgraph"),
		"acl", "mod",
		"-a", dgraphEndpoint,
		"-g", group, "-p", queryAttr, "-m", strconv.Itoa(int(Read.Code)), "-x",
		"password")
	if errOutput, err := addReadPermCmd2.CombinedOutput(); err != nil {
		t.Fatalf("Unable to add READ permission on %s to group %s: %v", queryAttr, group,
			string(errOutput))
	}

	// add WRITE permission on the predicateToWrite
	addWritePermCmd := exec.Command(os.ExpandEnv("$GOPATH/bin/dgraph"),
		"acl", "mod",
		"-a", dgraphEndpoint,
		"-g", group, "-p", predicateToWrite, "-m", strconv.Itoa(int(Write.Code)), "-x",
		"password")
	if errOutput, err := addWritePermCmd.CombinedOutput(); err != nil {
		t.Fatalf("Unable to add permission on %s to group %s: %v", predicateToWrite, group,
			string(errOutput))
	}

	// add MODIFY permission on the predicateToAlter
	addModifyPermCmd := exec.Command(os.ExpandEnv("$GOPATH/bin/dgraph"),
		"acl", "mod",
		"-a", dgraphEndpoint,
		"-g", group, "-p", predicateToAlter, "-m", strconv.Itoa(int(Modify.Code)), "-x",
		"password")
	if errOutput, err := addModifyPermCmd.CombinedOutput(); err != nil {
		t.Fatalf("Unable to add permission on %s to group %s: %v", predicateToAlter, group,
			string(errOutput))
	}
}

func TestPredicatePermission(t *testing.T) {
	if testing.Short() {
		t.Skip("skipping because -short=true")
	}

	glog.Infof("testing with port 9180")
	dg, err := testutil.DgraphClientWithGroot(testutil.SockAddr)
	if err != nil {
		t.Fatalf("Error while getting a dgraph client: %v", err)
	}
	createAccountAndData(t, dg)
	ctx := context.Background()
	err = dg.Login(ctx, userid, userpassword)
	require.NoError(t, err, "Logging in with the current password should have succeeded")

	// Schema query is allowed to all logged in users.
	querySchemaWithUserAccount(t, dg, false)

	// The query should return emptry response, alter and mutation
	// should be blocked when no rule is defined.
	queryPredicateWithUserAccount(t, dg, false)
	mutatePredicateWithUserAccount(t, dg, true)
	alterPredicateWithUserAccount(t, dg, true)
	createGroupAndAcls(t, unusedGroup, false)

	// Wait for 6 seconds to ensure the new acl have reached all acl caches.
	glog.Infof("Sleeping for 6 seconds for acl caches to be refreshed")
	time.Sleep(6 * time.Second)
	// The operations except query should fail when there is a rule defined, but the
	// current user is not allowed.
	queryPredicateWithUserAccount(t, dg, false)
	mutatePredicateWithUserAccount(t, dg, true)
	alterPredicateWithUserAccount(t, dg, true)
	// Schema queries should still succeed since they are not tied to specific predicates.
	querySchemaWithUserAccount(t, dg, false)
}

func TestAccessWithoutLoggingIn(t *testing.T) {
	dg, err := testutil.DgraphClientWithGroot(testutil.SockAddr)
	require.NoError(t, err)

	createAccountAndData(t, dg)
	dg, err = testutil.DgraphClient(testutil.SockAddr)
	require.NoError(t, err)

	// Without logging in, the anonymous user should be evaluated as if the user does not
	// belong to any group, and access should not be granted if there is no ACL rule defined
	// for a predicate.
	queryPredicateWithUserAccount(t, dg, true)
	mutatePredicateWithUserAccount(t, dg, true)
	alterPredicateWithUserAccount(t, dg, true)

	// Schema queries should fail if the user has not logged in.
	querySchemaWithUserAccount(t, dg, true)
}

func TestGuardianAccess(t *testing.T) {
	ctx, _ := context.WithTimeout(context.Background(), 100*time.Second)

	dg, err := testutil.DgraphClientWithGroot(testutil.SockAddr)
	require.NoError(t, err)

	testutil.DropAll(t, dg)
	op := api.Operation{Schema: "unauthpred: string @index(exact) ."}
	require.NoError(t, dg.Alter(ctx, &op))

	err = addNewUserToGroup("guardian", "guardianpass", "guardians")
	require.NoError(t, err, "Error while adding user to guardians group")

	mutation := &api.Mutation{
		SetNquads: []byte("_:a <unauthpred> \"testdata\" ."),
		CommitNow: true,
	}
	resp, err := dg.NewTxn().Mutate(ctx, mutation)
	require.NoError(t, err)

	nodeUID, ok := resp.Uids["a"]
	require.True(t, ok)

	time.Sleep(6 * time.Second)
	gClient, err := testutil.DgraphClient(testutil.SockAddr)
	require.NoError(t, err, "Error while creating client")

	gClient.Login(ctx, "guardian", "guardianpass")

	mutString := fmt.Sprintf("<%s> <unauthpred> \"testdata\" .", nodeUID)
	mutation = &api.Mutation{SetNquads: []byte(mutString), CommitNow: true}
	_, err = gClient.NewTxn().Mutate(ctx, mutation)
	require.NoError(t, err, "Error while mutating unauthorized predicate")

	query := `
                 {
                     me(func: eq(unauthpred, "testdata")) {
                         uid
                     }
                 }`

	resp, err = gClient.NewTxn().Query(ctx, query)
	require.NoError(t, err, "Error while querying unauthorized predicate")
	require.Contains(t, string(resp.GetJson()), "uid")

	op = api.Operation{Schema: "unauthpred: int ."}
	require.NoError(t, gClient.Alter(ctx, &op), "Error while altering unauthorized predicate")

	err = removeUserFromGroups("guardian")
	require.NoError(t, err, "Error while removing guardian from guardians group")

	_, err = gClient.NewTxn().Query(ctx, query)
	require.Error(t, err, "Query succeeded. It should have failed.")
}

func addNewUserToGroup(userName, password, groupName string) error {
	createGuardian := exec.Command("dgraph", "acl", "add", "-a", dgraphEndpoint,
		"-u", userName, "-p", password, "-x", "password")
	if err := createGuardian.Run(); err != nil {
		return err
	}

	makeGuardian := exec.Command("dgraph", "acl", "mod", "-a", dgraphEndpoint, "-u", "guardian",
		"-l", x.GuardiansId, "-x", "password")
	if err := makeGuardian.Run(); err != nil {
		return err
	}

	return nil
}

func removeUserFromGroups(userName string) error {
	removeUser := exec.Command("dgraph", "acl", "mod", "-a", dgraphEndpoint, "-u", userName,
		"-l", "", "-x", "password")
	return removeUser.Run()
}

<<<<<<< HEAD
func TestUnauthorizedDeletion(t *testing.T) {
	ctx, _ := context.WithTimeout(context.Background(), 100*time.Second)
	unAuthPred := "unauthorizedPredicate"
=======
func TestQueryRemoveUnauthorizedPred(t *testing.T) {
	ctx, _ := context.WithTimeout(context.Background(), 100*time.Second)
>>>>>>> ffbf697b

	dg, err := testutil.DgraphClientWithGroot(testutil.SockAddr)
	require.NoError(t, err)

<<<<<<< HEAD
	op := api.Operation{
		DropAll: true,
	}
	require.NoError(t, dg.Alter(ctx, &op))

	op = api.Operation{
		Schema: fmt.Sprintf("%s: string @index(exact) .", unAuthPred),
	}
=======
	testutil.DropAll(t, dg)
	op := api.Operation{Schema: `
		name	 : string @index(exact) .
		nickname : string @index(exact) .
		age 	 : int .
	`}
>>>>>>> ffbf697b
	require.NoError(t, dg.Alter(ctx, &op))

	resetUser(t)
	createDevGroup := exec.Command("dgraph", "acl", "add", "-a", dgraphEndpoint,
		"-g", devGroup, "-x", "password")
	require.NoError(t, createDevGroup.Run())

	addUserToDev := exec.Command("dgraph", "acl", "mod", "-a", dgraphEndpoint, "-u", userid,
		"-l", devGroup, "-x", "password")
	require.NoError(t, addUserToDev.Run())

	txn := dg.NewTxn()
	mutation := &api.Mutation{
<<<<<<< HEAD
		SetNquads: []byte(fmt.Sprintf("_:a <%s> \"testdata\" .", unAuthPred)),
		CommitNow: true,
	}
	resp, err := txn.Mutate(ctx, mutation)
	require.NoError(t, err)

	nodeUID, ok := resp.Uids["a"]
	require.True(t, ok)

	setPermissionCmd := exec.Command("dgraph", "acl", "mod", "-a", dgraphEndpoint, "-g",
		devGroup, "-p", unAuthPred, "-m", "0", "-x", "password")
=======
		SetNquads: []byte(`
			_:a <name> "RandomGuy" .
			_:a <age> "23" .
			_:a <nickname> "RG" .
			_:b <name> "RandomGuy2" .
			_:b <age> "25" .
			_:b <nickname> "RG2" .
		`),
		CommitNow: true,
	}
	_, err = txn.Mutate(ctx, mutation)
	require.NoError(t, err)

	// give read access of <name> to alice
	setPermissionCmd := exec.Command("dgraph", "acl", "mod", "-a", dgraphEndpoint, "-g",
		devGroup, "-p", "name", "-m", "4", "-x", "password")
>>>>>>> ffbf697b
	require.NoError(t, setPermissionCmd.Run())

	userClient, err := testutil.DgraphClient(testutil.SockAddr)
	require.NoError(t, err)
	time.Sleep(6 * time.Second)

	err = userClient.Login(ctx, userid, userpassword)
	require.NoError(t, err)

<<<<<<< HEAD
	txn = userClient.NewTxn()
	mutString := fmt.Sprintf("<%s> <%s> * .", nodeUID, unAuthPred)
	mutation = &api.Mutation{
		DelNquads: []byte(mutString),
		CommitNow: true,
	}
	_, err = txn.Mutate(ctx, mutation)

	require.Error(t, err)
	require.Contains(t, err.Error(), "PermissionDenied")
=======
	tests := []struct {
		input       string
		output      string
		description string
		err         error
	}{
		{
			`
			{
				me(func: has(name)) {
					name
					age
				}
			}
			`,
			`{"me":[{"name":"RandomGuy"},{"name":"RandomGuy2"}]}`,
			"alice doesn't have access to <age>",
			nil,
		},
		{
			`
			{
				me(func: has(age)) {
					name
					age
				}
			}
			`,
			`{}`,
			`alice doesn't have access to <age> so "has(age)" is unauthorized`,
			nil,
		},
		{
			`
			{
				me1(func: has(name), orderdesc: age) {
					name
					age
				}
				me2(func: has(name), orderasc: age) {
					name
					age
				}
			}
			`,
			`{"me1":[{"name":"RandomGuy"},{"name":"RandomGuy2"}],"me2":[{"name":"RandomGuy"},{"name":"RandomGuy2"}]}`,
			`me1, me2 will have same results, can't order by <age> since it is unauthorized`,
			nil,
		},
		{
			`
			{
				me(func: has(name)) @groupby(age) {
					count(name)
				}
			}
			`,
			`{}`,
			`can't groupby <age> since <age> is unauthorized`,
			nil,
		},
		{
			`
			{
				me(func: has(name)) @filter(eq(nickname, "RG")) {
					name
					age
				}
			}
			`,
			`{"me":[{"name":"RandomGuy"},{"name":"RandomGuy2"}]}`,
			`filter won't work because <nickname> is unauthorized`,
			nil,
		},
	}

	t.Parallel()
	for _, tc := range tests {
		t.Run(tc.description, func(t *testing.T) {
			resp, err := userClient.NewTxn().Query(ctx, tc.input)
			require.True(t, (string(resp.Json) == tc.output && err == tc.err))
		})
	}
>>>>>>> ffbf697b
}<|MERGE_RESOLUTION|>--- conflicted
+++ resolved
@@ -418,6 +418,66 @@
 	querySchemaWithUserAccount(t, dg, true)
 }
 
+func TestUnauthorizedDeletion(t *testing.T) {
+	ctx, _ := context.WithTimeout(context.Background(), 100*time.Second)
+	unAuthPred := "unauthorizedPredicate"
+
+	dg, err := testutil.DgraphClientWithGroot(testutil.SockAddr)
+	require.NoError(t, err)
+
+	op := api.Operation{
+		DropAll: true,
+	}
+	require.NoError(t, dg.Alter(ctx, &op))
+
+	op = api.Operation{
+		Schema: fmt.Sprintf("%s: string @index(exact) .", unAuthPred),
+	}
+	require.NoError(t, dg.Alter(ctx, &op))
+
+	resetUser(t)
+	createDevGroup := exec.Command("dgraph", "acl", "add", "-a", dgraphEndpoint,
+		"-g", devGroup, "-x", "password")
+	require.NoError(t, createDevGroup.Run())
+
+	addUserToDev := exec.Command("dgraph", "acl", "mod", "-a", dgraphEndpoint, "-u", userid,
+		"-l", devGroup, "-x", "password")
+	require.NoError(t, addUserToDev.Run())
+
+	txn := dg.NewTxn()
+	mutation := &api.Mutation{
+		SetNquads: []byte(fmt.Sprintf("_:a <%s> \"testdata\" .", unAuthPred)),
+		CommitNow: true,
+	}
+	resp, err := txn.Mutate(ctx, mutation)
+	require.NoError(t, err)
+
+	nodeUID, ok := resp.Uids["a"]
+	require.True(t, ok)
+
+	setPermissionCmd := exec.Command("dgraph", "acl", "mod", "-a", dgraphEndpoint, "-g",
+		devGroup, "-p", unAuthPred, "-m", "0", "-x", "password")
+	require.NoError(t, setPermissionCmd.Run())
+
+	userClient, err := testutil.DgraphClient(testutil.SockAddr)
+	require.NoError(t, err)
+	time.Sleep(6 * time.Second)
+
+	err = userClient.Login(ctx, userid, userpassword)
+	require.NoError(t, err)
+
+	txn = userClient.NewTxn()
+	mutString := fmt.Sprintf("<%s> <%s> * .", nodeUID, unAuthPred)
+	mutation = &api.Mutation{
+		DelNquads: []byte(mutString),
+		CommitNow: true,
+	}
+	_, err = txn.Mutate(ctx, mutation)
+
+	require.Error(t, err)
+	require.Contains(t, err.Error(), "PermissionDenied")
+}
+
 func TestGuardianAccess(t *testing.T) {
 	ctx, _ := context.WithTimeout(context.Background(), 100*time.Second)
 
@@ -495,35 +555,18 @@
 	return removeUser.Run()
 }
 
-<<<<<<< HEAD
-func TestUnauthorizedDeletion(t *testing.T) {
-	ctx, _ := context.WithTimeout(context.Background(), 100*time.Second)
-	unAuthPred := "unauthorizedPredicate"
-=======
 func TestQueryRemoveUnauthorizedPred(t *testing.T) {
 	ctx, _ := context.WithTimeout(context.Background(), 100*time.Second)
->>>>>>> ffbf697b
 
 	dg, err := testutil.DgraphClientWithGroot(testutil.SockAddr)
 	require.NoError(t, err)
 
-<<<<<<< HEAD
-	op := api.Operation{
-		DropAll: true,
-	}
-	require.NoError(t, dg.Alter(ctx, &op))
-
-	op = api.Operation{
-		Schema: fmt.Sprintf("%s: string @index(exact) .", unAuthPred),
-	}
-=======
 	testutil.DropAll(t, dg)
 	op := api.Operation{Schema: `
 		name	 : string @index(exact) .
 		nickname : string @index(exact) .
 		age 	 : int .
 	`}
->>>>>>> ffbf697b
 	require.NoError(t, dg.Alter(ctx, &op))
 
 	resetUser(t)
@@ -537,19 +580,6 @@
 
 	txn := dg.NewTxn()
 	mutation := &api.Mutation{
-<<<<<<< HEAD
-		SetNquads: []byte(fmt.Sprintf("_:a <%s> \"testdata\" .", unAuthPred)),
-		CommitNow: true,
-	}
-	resp, err := txn.Mutate(ctx, mutation)
-	require.NoError(t, err)
-
-	nodeUID, ok := resp.Uids["a"]
-	require.True(t, ok)
-
-	setPermissionCmd := exec.Command("dgraph", "acl", "mod", "-a", dgraphEndpoint, "-g",
-		devGroup, "-p", unAuthPred, "-m", "0", "-x", "password")
-=======
 		SetNquads: []byte(`
 			_:a <name> "RandomGuy" .
 			_:a <age> "23" .
@@ -566,7 +596,6 @@
 	// give read access of <name> to alice
 	setPermissionCmd := exec.Command("dgraph", "acl", "mod", "-a", dgraphEndpoint, "-g",
 		devGroup, "-p", "name", "-m", "4", "-x", "password")
->>>>>>> ffbf697b
 	require.NoError(t, setPermissionCmd.Run())
 
 	userClient, err := testutil.DgraphClient(testutil.SockAddr)
@@ -576,18 +605,6 @@
 	err = userClient.Login(ctx, userid, userpassword)
 	require.NoError(t, err)
 
-<<<<<<< HEAD
-	txn = userClient.NewTxn()
-	mutString := fmt.Sprintf("<%s> <%s> * .", nodeUID, unAuthPred)
-	mutation = &api.Mutation{
-		DelNquads: []byte(mutString),
-		CommitNow: true,
-	}
-	_, err = txn.Mutate(ctx, mutation)
-
-	require.Error(t, err)
-	require.Contains(t, err.Error(), "PermissionDenied")
-=======
 	tests := []struct {
 		input       string
 		output      string
@@ -671,5 +688,4 @@
 			require.True(t, (string(resp.Json) == tc.output && err == tc.err))
 		})
 	}
->>>>>>> ffbf697b
 }