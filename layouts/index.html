--- conflicted
+++ resolved
@@ -19,13 +19,7 @@
     <link href="{{ .Site.BaseURL }}css/theme.css" rel="stylesheet">
     <link href="{{ .Site.BaseURL }}/css/hugo-theme.css" rel="stylesheet">
     <link href="https://fonts.googleapis.com/css?family=Lato:400,700" rel="stylesheet">
-<<<<<<< HEAD
     <meta http-equiv="refresh" content="0; url=/get-started"/>
-=======
->>>>>>> 83d17e42
-
-
-    <meta http-equiv="refresh" content="0; url={{ .Site.BaseURL }}get-started"/>
   </head>
   <body>
   </body>
