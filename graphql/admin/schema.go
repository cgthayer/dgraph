/*
 * Copyright 2019 Dgraph Labs, Inc. and Contributors
 *
 * Licensed under the Apache License, Version 2.0 (the "License");
 * you may not use this file except in compliance with the License.
 * You may obtain a copy of the License at
 *
 *     http://www.apache.org/licenses/LICENSE-2.0
 *
 * Unless required by applicable law or agreed to in writing, software
 * distributed under the License is distributed on an "AS IS" BASIS,
 * WITHOUT WARRANTIES OR CONDITIONS OF ANY KIND, either express or implied.
 * See the License for the specific language governing permissions and
 * limitations under the License.
 */

package admin

import (
	"bytes"
	"context"
	"encoding/json"
	"fmt"

	"github.com/golang/glog"

	dgoapi "github.com/dgraph-io/dgo/v200/protos/api"
	"github.com/dgraph-io/dgraph/edgraph"
	"github.com/dgraph-io/dgraph/gql"
	"github.com/dgraph-io/dgraph/graphql/resolve"
	"github.com/dgraph-io/dgraph/graphql/schema"
	"github.com/dgraph-io/dgraph/x"
)

// A updateSchemaResolver serves as the mutation rewriter and executor in handling
// the updateGQLSchema mutation.
type updateSchemaResolver struct {
	admin *adminServer

	mutation schema.Mutation

	// dgraph schema that is generated from the mutation input
	newDgraphSchema string

	// The underlying executor and rewriter that persist the schema into Dgraph as
	// GraphQL metadata
	baseMutationRewriter resolve.MutationRewriter
	baseMutationExecutor resolve.MutationExecutor
}

type getSchemaResolver struct {
	admin *adminServer

	gqlQuery schema.Query
}

type updateGQLSchemaInput struct {
	Set gqlSchema `json:"set,omitempty"`
}

func (asr *updateSchemaResolver) Rewrite(
	m schema.Mutation) (*gql.GraphQuery, []*dgoapi.Mutation, error) {

	glog.Info("Got updateGQLSchema request")

	input, err := getSchemaInput(m)
	if err != nil {
		return nil, nil, err
	}

	schHandler, err := schema.NewHandler(input.Set.Schema)
	if err != nil {
		return nil, nil, err
	}
<<<<<<< HEAD

	asr.newSchema.GeneratedSchema = schHandler.GQLSchema()
	fmt.Println(asr.newSchema.GeneratedSchema)
	asr.newGQLSchema, err = schema.FromString(asr.newSchema.GeneratedSchema)
	if err != nil {
		return nil, nil, err
	}

=======
>>>>>>> 2f0a3169
	asr.newDgraphSchema = schHandler.DGSchema()

	// There will always be a graphql schema node present in Dgraph cluster. So, we just need to
	// update that node. We will always have its ID present in adminServer, so just need to write a
	// filter for that ID.
	m.SetArgTo(schema.InputArgName,
		map[string]interface{}{
			"filter": map[string]interface{}{"ids": []interface{}{asr.admin.schema.ID}},
			"set":    map[string]interface{}{"schema": input.Set.Schema},
		})
	return asr.baseMutationRewriter.Rewrite(m)
}

func (asr *updateSchemaResolver) FromMutationResult(
	mutation schema.Mutation,
	assigned map[string]string,
	result map[string]interface{}) (*gql.GraphQuery, error) {

	asr.mutation = mutation
	return nil, nil
}

func (asr *updateSchemaResolver) Mutate(
	ctx context.Context,
	query *gql.GraphQuery,
	mutations []*dgoapi.Mutation) (map[string]string, map[string]interface{}, error) {
	assigned, result, err := asr.baseMutationExecutor.Mutate(ctx, query, mutations)
	if err != nil {
		return nil, nil, err
	}

	if asr.newDgraphSchema != "" {
		// The schema could be empty if it only has custom types/queries/mutations.
		_, err = (&edgraph.Server{}).Alter(ctx, &dgoapi.Operation{Schema: asr.newDgraphSchema,
			RunInBackground: false})
		if err != nil {
			return nil, nil, schema.GQLWrapf(err,
				"succeeded in saving GraphQL schema but failed to alter Dgraph schema ")
		}
	}

	return assigned, result, nil
}

func (asr *updateSchemaResolver) Query(ctx context.Context, query *gql.GraphQuery) ([]byte, error) {
	return doQuery(asr.admin.schema, asr.mutation.SelectionSet()[0])
}

func (gsr *getSchemaResolver) Rewrite(ctx context.Context,
	gqlQuery schema.Query) (*gql.GraphQuery, error) {
	gsr.gqlQuery = gqlQuery
	return nil, nil
}

func (gsr *getSchemaResolver) Query(ctx context.Context, query *gql.GraphQuery) ([]byte, error) {
	return doQuery(gsr.admin.schema, gsr.gqlQuery)
}

func doQuery(gql *gqlSchema, field schema.Field) ([]byte, error) {

	var buf bytes.Buffer
	x.Check2(buf.WriteString(`{ "`))
	x.Check2(buf.WriteString(field.ResponseName()))
	x.Check2(buf.WriteString(`": [{`))

	for i, sel := range field.SelectionSet() {
		var val []byte
		var err error
		switch sel.Name() {
		case "id":
			val, err = json.Marshal(gql.ID)
		case "schema":
			val, err = json.Marshal(gql.Schema)
		case "generatedSchema":
			val, err = json.Marshal(gql.GeneratedSchema)
		}
		x.Check2(val, err)

		if i != 0 {
			x.Check2(buf.WriteString(","))
		}
		x.Check2(buf.WriteString(`"`))
		x.Check2(buf.WriteString(sel.ResponseName()))
		x.Check2(buf.WriteString(`":`))
		x.Check2(buf.Write(val))
	}
	x.Check2(buf.WriteString("}]}"))

	return buf.Bytes(), nil
}

func getSchemaInput(m schema.Mutation) (*updateGQLSchemaInput, error) {
	inputArg := m.ArgValue(schema.InputArgName)
	inputByts, err := json.Marshal(inputArg)
	if err != nil {
		return nil, schema.GQLWrapf(err, "couldn't get input argument")
	}

	var input updateGQLSchemaInput
	err = json.Unmarshal(inputByts, &input)
	return &input, schema.GQLWrapf(err, "couldn't get input argument")
}<|MERGE_RESOLUTION|>--- conflicted
+++ resolved
@@ -20,7 +20,6 @@
 	"bytes"
 	"context"
 	"encoding/json"
-	"fmt"
 
 	"github.com/golang/glog"
 
@@ -72,17 +71,6 @@
 	if err != nil {
 		return nil, nil, err
 	}
-<<<<<<< HEAD
-
-	asr.newSchema.GeneratedSchema = schHandler.GQLSchema()
-	fmt.Println(asr.newSchema.GeneratedSchema)
-	asr.newGQLSchema, err = schema.FromString(asr.newSchema.GeneratedSchema)
-	if err != nil {
-		return nil, nil, err
-	}
-
-=======
->>>>>>> 2f0a3169
 	asr.newDgraphSchema = schHandler.DGSchema()
 
 	// There will always be a graphql schema node present in Dgraph cluster. So, we just need to
