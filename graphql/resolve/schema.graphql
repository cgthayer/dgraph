# Test schema that contains an example of everything that's useful to
# test for query rewriting.

type Hotel {
    id: ID!
    name: String!
    location: Point @search
    area: Polygon @search
    branches: MultiPolygon @search
}

type Country {
    id: ID!
    name: String! @search(by: [trigram, exact])
    states: [State] @hasInverse(field: country)
}

type State {
    code: String! @id
    country: Country
    name: String!
    capital: String
}

type Author {
    id: ID!
    name: String! @search(by: [hash])
    dob: DateTime @search
    reputation: Float @search
    country: Country
    posts: [Post!] @hasInverse(field: author)
}

type Editor {
    id: ID!
    code: String! @id
    name: String! @search(by: [hash])
}

type Post {
    postID: ID!
    title: String! @search(by: [term])
    text: String @search(by: [fulltext])
    tags: [String] @search(by: [exact])
    numLikes: Int @search
    isPublished: Boolean @search
    postType: [PostType] @search
    author: Author!
    category: Category @hasInverse(field: posts)
    comments: [Comment]
    ps: PostSecret
}

type PostSecret {
    title: String! @id
}

type Category {
    id: ID
    name: String
    posts: [Post]
    iAmDeprecated: String @deprecated(reason: "because")
}

enum PostType {
    Fact
    Question
    Opinion
}

interface Character {
    id: ID!
    name: String! @search
}

interface Employee {
    ename: String!
}

type Director implements Character {
    movies: [String!]
}

type Human implements Character & Employee {
    dob: DateTime
    female: Boolean
}

# just for testing filters on enum types

type Verification {
    name: String @search(by: [exact])
    status: [Status!]! @search(by: [exact])
    prevStatus: Status! @search
}

enum Status {
    ACTIVE
    INACTIVE
    DEACTIVATED
}

# just for testing singluar (non-list) edges in both directions

type House {
    id: ID!
    owner: Owner @hasInverse(field: house)
}

type Owner {
    id: ID!
    house: House
}

# for testing ~reverse predicate in @dgraph directive
type Movie {
    id: ID!
    name: String!
    director: [MovieDirector] @dgraph(pred: "~directed.movies")
}

type MovieDirector {
    id: ID!
    name: String!
    directed: [Movie] @dgraph(pred: "directed.movies")
}

type Lab {
    name: String! @id
    computers: [Computer]
}

# just for testing XID remove in list
type Computer {
    owners: [ComputerOwner!]
    name: String! @id
}

type ComputerOwner {
    name: String! @id
    nickName: String
    computers: Computer! @hasInverse(field: owners)
}

type User @secret(field: "pwd") {
    name: String! @id
}

# For testing duplicate XID in single mutation
type District {
    code: String! @id
    name: String!
    cities: [City] @hasInverse(field: district)
}

type City {
    id: ID!
    name: String!
    district: District
}

# For testing duplicate XID in single mutation for interface
interface People {
    id: ID!
    xid: String! @id
    name: String!
}

type Teacher implements People {
    subject: String
    teaches: [Student]
}

type Student implements People {
    taughtBy: [Teacher] @hasInverse(field: "teaches")
}

type Comment {
    id: ID!
    author: String!
    title: String
    content: String @custom(http: {
        url: "http://api-gateway.com/post/",
        method: "GET",
        operation: "batch",
        body: "{ myId: $id, theAuthor: $author}",
        forwardHeaders: ["X-App-Token"]})

    url: String! @id
    ups: Int!
    downs: Int
    relatedUsers: [User] @custom(http: {
        url: "http://api-gateway.com/relatedPosts",
        method: "POST",
        operation: "single",
        body: "{ myId: $url }"})
}

type Query {
    myFavoriteMovies(id: ID!, name: String!, num: Int): [Movie] @custom(http: {
        url: "http://myapi.com/favMovies/$id?name=$name&num=$num",
        method: "GET"
    })

    myFavoriteMoviesPart2(id: ID!, name: String!, num: Int): [Movie] @custom(http: {
        url: "http://myapi.com/favMovies/$id?name=$name&num=$num",
        method: "POST",
        body: "{ id: $id, name: $name, director: { number: $num }}",
        forwardHeaders: ["X-App-Token", "Auth0-token"]
    })
}

input MovieDirectorInput {
    id: ID
    name: String
    directed: [MovieInput]
}

input MovieInput {
    id: ID
    name: String
    director: [MovieDirectorInput]
}

type Mutation {
    createMyFavouriteMovies(input: [MovieInput!]): [Movie] @custom(http: {
        url: "http://myapi.com/favMovies",
        method: "POST",
        body: "{ movies: $input}",
        forwardHeaders: ["X-App-Token", "Auth0-token"]
    })
    updateMyFavouriteMovie(id: ID!, input: MovieInput!): Movie @custom(http: {
        url: "http://myapi.com/favMovies/$id",
        method: "PATCH",
        body: "{ movie: $input}"
    })
    deleteMyFavouriteMovie(id: ID!): Movie @custom(http: {
        url: "http://myapi.com/favMovies/$id",
        method: "DELETE"
    })
}

type Message {
    content: String! @dgraph(pred: "post")
    author: String @dgraph(pred: "<职业>")
}

interface X {
    id: ID!
    username: String! @id
    age: Int
}
type Y implements X @auth(
    query: { rule: """
    query($USER: String!) {
    queryY(filter: { username: { eq: $USER } }) {
    __typename
    }
    }
    """ }
){
    userRole: String @search(by: [hash])
}

type Post1 {
    id: String! @id
    content: String
    comments: [Comment1]
}

type Person1 {
<<<<<<< HEAD
    id: String! @id
    name: String
=======
  id: String! @id
  friends: [Person1] @hasInverse(field: friends)
  closeFriends: [Person1] @hasInverse(field: closeFriends)
  name: String!
>>>>>>> c04c1a28
}

type Comment1 {
    id: String! @id
    message: String
    replies: [Comment1]
}

type Tweets {
    id: String! @id
    score: Int
}

"""
This is used for fragment related testing
"""
interface Thing {
    name: String # field to act as a common inherited field for both ThingOne and ThingTwo
}

type ThingOne implements Thing {
    id: ID! # ID field with same name as the ID field in ThingTwo
    color: String # field with same name as a field in ThingTwo
    prop: String @dgraph(pred: "prop") # field with same name and same dgraph predicate as a field in ThingTwo
    usedBy: String # field with different name than any field in ThingTwo
}

type ThingTwo implements Thing {
    id: ID!
    color: String
    prop: String @dgraph(pred: "prop")
    owner: String
}

type Person {
    id: ID!
    name: String @search(by: [hash])
    friends: [Person] @hasInverse(field: friends)
}

interface A {
    name: String! @id
}

type B implements A {
    id: ID!
}

# union testing - start
enum AnimalCategory {
    Fish
    Amphibian
    Reptile
    Bird
    Mammal
    InVertebrate
}

interface Animal {
    id: ID!
    category: AnimalCategory @search
}

type Dog implements Animal {
    breed: String @search
}

type Parrot implements Animal {
    repeatsWords: [String]
}

type Cheetah implements Animal {
    speed: Float
}

"""
This type specifically doesn't implement any interface.
We need this to test out all cases with union.
"""
type Plant {
    id: ID!
    breed: String # field with same name as a field in type Dog
}

union HomeMember = Dog | Parrot | Human | Plant

type Zoo {
    id: ID!
    animals: [Animal]
    city: String
}

type Home {
    id: ID!
    address: String
    members: [HomeMember]
    favouriteMember: HomeMember
}
# union testing - end

type Workflow {
    id: ID!
    nodes: [Node!]
}

type Node {
    name: String!
}

type Book {
    id: ID!
    publisher: String
    title: String! @id
    ISBN: String! @id
    author: author

}

type author {
    id: ID!
    name: String!
    book: [Book] @hasInverse(field: author)
}
# test for entities resolver

type Mission @key(fields: "id") {
    id: String! @id
    crew: [Astronaut]
    spaceShip: [SpaceShip]
    designation: String!
    startDate: String
    endDate: String
}

type Astronaut @key(fields: "id") @extends {
    id: ID! @external
    missions: [Mission]
}

type SpaceShip @key(fields: "id") @extends {
    id: String! @id @external
    missions: [Mission]
}<|MERGE_RESOLUTION|>--- conflicted
+++ resolved
@@ -10,169 +10,169 @@
 }
 
 type Country {
-    id: ID!
-    name: String! @search(by: [trigram, exact])
-    states: [State] @hasInverse(field: country)
+        id: ID!
+        name: String! @search(by: [trigram, exact])
+        states: [State] @hasInverse(field: country)
 }
 
 type State {
-    code: String! @id
-    country: Country
-    name: String!
-    capital: String
+        code: String! @id
+        country: Country
+        name: String!
+        capital: String
 }
 
 type Author {
-    id: ID!
-    name: String! @search(by: [hash])
-    dob: DateTime @search
-    reputation: Float @search
-    country: Country
-    posts: [Post!] @hasInverse(field: author)
+        id: ID!
+        name: String! @search(by: [hash])
+        dob: DateTime @search
+        reputation: Float @search
+        country: Country
+        posts: [Post!] @hasInverse(field: author)
 }
 
 type Editor {
-    id: ID!
-    code: String! @id
-    name: String! @search(by: [hash])
+        id: ID!
+        code: String! @id
+        name: String! @search(by: [hash])
 }
 
 type Post {
-    postID: ID!
-    title: String! @search(by: [term])
-    text: String @search(by: [fulltext])
-    tags: [String] @search(by: [exact])
-    numLikes: Int @search
-    isPublished: Boolean @search
-    postType: [PostType] @search
-    author: Author!
-    category: Category @hasInverse(field: posts)
-    comments: [Comment]
-    ps: PostSecret
+        postID: ID!
+        title: String! @search(by: [term])
+        text: String @search(by: [fulltext])
+        tags: [String] @search(by: [exact])
+        numLikes: Int @search
+        isPublished: Boolean @search
+        postType: [PostType] @search
+        author: Author!
+        category: Category @hasInverse(field: posts)
+        comments: [Comment]
+        ps: PostSecret
 }
 
 type PostSecret {
-    title: String! @id
+       title: String! @id
 }
 
 type Category {
-    id: ID
-    name: String
-    posts: [Post]
-    iAmDeprecated: String @deprecated(reason: "because")
+        id: ID
+        name: String
+        posts: [Post]
+        iAmDeprecated: String @deprecated(reason: "because")
 }
 
 enum PostType {
-    Fact
-    Question
-    Opinion
+        Fact
+        Question
+        Opinion
 }
 
 interface Character {
-    id: ID!
-    name: String! @search
+        id: ID!
+        name: String! @search
 }
 
 interface Employee {
-    ename: String!
+        ename: String!
 }
 
 type Director implements Character {
-    movies: [String!]
+        movies: [String!]
 }
 
 type Human implements Character & Employee {
-    dob: DateTime
-    female: Boolean
+        dob: DateTime
+        female: Boolean
 }
 
 # just for testing filters on enum types
 
 type Verification {
-    name: String @search(by: [exact])
-    status: [Status!]! @search(by: [exact])
-    prevStatus: Status! @search
+  name: String @search(by: [exact])
+  status: [Status!]! @search(by: [exact])
+  prevStatus: Status! @search
 }
 
 enum Status {
-    ACTIVE
-    INACTIVE
-    DEACTIVATED
+  ACTIVE
+  INACTIVE
+  DEACTIVATED
 }
 
 # just for testing singluar (non-list) edges in both directions
 
 type House {
-    id: ID!
-    owner: Owner @hasInverse(field: house)
+        id: ID!
+        owner: Owner @hasInverse(field: house)
 }
 
 type Owner {
-    id: ID!
-    house: House
+        id: ID!
+        house: House
 }
 
 # for testing ~reverse predicate in @dgraph directive
 type Movie {
-    id: ID!
-    name: String!
-    director: [MovieDirector] @dgraph(pred: "~directed.movies")
+        id: ID!
+        name: String!
+        director: [MovieDirector] @dgraph(pred: "~directed.movies")
 }
 
 type MovieDirector {
-    id: ID!
-    name: String!
-    directed: [Movie] @dgraph(pred: "directed.movies")
+        id: ID!
+        name: String!
+        directed: [Movie] @dgraph(pred: "directed.movies")
 }
 
 type Lab {
-    name: String! @id
-    computers: [Computer]
+        name: String! @id
+        computers: [Computer]
 }
 
 # just for testing XID remove in list
 type Computer {
-    owners: [ComputerOwner!]
-    name: String! @id
+	owners: [ComputerOwner!]
+	name: String! @id
 }
 
 type ComputerOwner {
-    name: String! @id
-    nickName: String
-    computers: Computer! @hasInverse(field: owners)
+	name: String! @id
+	nickName: String
+	computers: Computer! @hasInverse(field: owners)
 }
 
 type User @secret(field: "pwd") {
-    name: String! @id
+	name: String! @id
 }
 
 # For testing duplicate XID in single mutation
 type District {
-    code: String! @id
-    name: String!
-    cities: [City] @hasInverse(field: district)
+	code: String! @id
+	name: String!
+	cities: [City] @hasInverse(field: district)
 }
 
 type City {
-    id: ID!
-    name: String!
-    district: District
+	id: ID!
+	name: String!
+	district: District
 }
 
 # For testing duplicate XID in single mutation for interface
 interface People {
-    id: ID!
-    xid: String! @id
-    name: String!
+	id: ID!
+	xid: String! @id
+	name: String!
 }
 
 type Teacher implements People {
-    subject: String
-    teaches: [Student]
+	subject: String
+	teaches: [Student]
 }
 
 type Student implements People {
-    taughtBy: [Teacher] @hasInverse(field: "teaches")
+        taughtBy: [Teacher] @hasInverse(field: "teaches")
 }
 
 type Comment {
@@ -180,64 +180,64 @@
     author: String!
     title: String
     content: String @custom(http: {
-        url: "http://api-gateway.com/post/",
-        method: "GET",
-        operation: "batch",
-        body: "{ myId: $id, theAuthor: $author}",
-        forwardHeaders: ["X-App-Token"]})
+              url: "http://api-gateway.com/post/",
+              method: "GET",
+              operation: "batch",
+              body: "{ myId: $id, theAuthor: $author}",
+              forwardHeaders: ["X-App-Token"]})
 
     url: String! @id
     ups: Int!
     downs: Int
     relatedUsers: [User] @custom(http: {
-        url: "http://api-gateway.com/relatedPosts",
-        method: "POST",
-        operation: "single",
-        body: "{ myId: $url }"})
+              url: "http://api-gateway.com/relatedPosts",
+              method: "POST",
+              operation: "single",
+              body: "{ myId: $url }"})
 }
 
 type Query {
-    myFavoriteMovies(id: ID!, name: String!, num: Int): [Movie] @custom(http: {
-        url: "http://myapi.com/favMovies/$id?name=$name&num=$num",
-        method: "GET"
-    })
-
-    myFavoriteMoviesPart2(id: ID!, name: String!, num: Int): [Movie] @custom(http: {
-        url: "http://myapi.com/favMovies/$id?name=$name&num=$num",
-        method: "POST",
-        body: "{ id: $id, name: $name, director: { number: $num }}",
-        forwardHeaders: ["X-App-Token", "Auth0-token"]
-    })
+	myFavoriteMovies(id: ID!, name: String!, num: Int): [Movie] @custom(http: {
+		url: "http://myapi.com/favMovies/$id?name=$name&num=$num",
+		method: "GET"
+	})
+
+	myFavoriteMoviesPart2(id: ID!, name: String!, num: Int): [Movie] @custom(http: {
+		url: "http://myapi.com/favMovies/$id?name=$name&num=$num",
+		method: "POST",
+                body: "{ id: $id, name: $name, director: { number: $num }}",
+                forwardHeaders: ["X-App-Token", "Auth0-token"]
+        })
 }
 
 input MovieDirectorInput {
-    id: ID
-    name: String
-    directed: [MovieInput]
+        id: ID
+        name: String
+        directed: [MovieInput]
 }
 
 input MovieInput {
-    id: ID
-    name: String
-    director: [MovieDirectorInput]
+        id: ID
+        name: String
+        director: [MovieDirectorInput]
 }
 
 type Mutation {
-    createMyFavouriteMovies(input: [MovieInput!]): [Movie] @custom(http: {
-        url: "http://myapi.com/favMovies",
-        method: "POST",
-        body: "{ movies: $input}",
-        forwardHeaders: ["X-App-Token", "Auth0-token"]
-    })
-    updateMyFavouriteMovie(id: ID!, input: MovieInput!): Movie @custom(http: {
-        url: "http://myapi.com/favMovies/$id",
-        method: "PATCH",
-        body: "{ movie: $input}"
-    })
-    deleteMyFavouriteMovie(id: ID!): Movie @custom(http: {
-        url: "http://myapi.com/favMovies/$id",
-        method: "DELETE"
-    })
+        createMyFavouriteMovies(input: [MovieInput!]): [Movie] @custom(http: {
+                url: "http://myapi.com/favMovies",
+                method: "POST",
+                body: "{ movies: $input}",
+                forwardHeaders: ["X-App-Token", "Auth0-token"]
+        })
+        updateMyFavouriteMovie(id: ID!, input: MovieInput!): Movie @custom(http: {
+                url: "http://myapi.com/favMovies/$id",
+                method: "PATCH",
+                body: "{ movie: $input}"
+        })
+        deleteMyFavouriteMovie(id: ID!): Movie @custom(http: {
+                url: "http://myapi.com/favMovies/$id",
+                method: "DELETE"
+        })
 }
 
 type Message {
@@ -252,38 +252,33 @@
 }
 type Y implements X @auth(
     query: { rule: """
-    query($USER: String!) {
-    queryY(filter: { username: { eq: $USER } }) {
-    __typename
-    }
-    }
+      query($USER: String!) {
+        queryY(filter: { username: { eq: $USER } }) {
+          __typename
+        }
+      }
     """ }
 ){
-    userRole: String @search(by: [hash])
+  userRole: String @search(by: [hash])
 }
 
 type Post1 {
-    id: String! @id
-    content: String
-    comments: [Comment1]
+  id: String! @id
+  content: String
+  comments: [Comment1]
 }
 
 type Person1 {
-<<<<<<< HEAD
-    id: String! @id
-    name: String
-=======
   id: String! @id
   friends: [Person1] @hasInverse(field: friends)
   closeFriends: [Person1] @hasInverse(field: closeFriends)
   name: String!
->>>>>>> c04c1a28
 }
 
 type Comment1 {
-    id: String! @id
-    message: String
-    replies: [Comment1]
+  id: String! @id
+  message: String
+  replies: [Comment1]
 }
 
 type Tweets {
