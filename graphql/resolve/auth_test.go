/*
 * Copyright 2019 Dgraph Labs, Inc. and Contributors
 *
 * Licensed under the Apache License, Version 2.0 (the "License");
 * you may not use this file except in compliance with the License.
 * You may obtain a copy of the License at
 *
 *     http://www.apache.org/licenses/LICENSE-2.0
 *
 * Unless required by applicable law or agreed to in writing, software
 * distributed under the License is distributed on an "AS IS" BASIS,
 * WITHOUT WARRANTIES OR CONDITIONS OF ANY KIND, either express or implied.
 * See the License for the specific language governing permissions and
 * limitations under the License.
 */

package resolve

import (
	"context"
	"encoding/json"
	"io/ioutil"
	"testing"

	"github.com/dgraph-io/dgraph/testutil"

	dgoapi "github.com/dgraph-io/dgo/v200/protos/api"
	"github.com/dgraph-io/dgraph/graphql/authorization"
	"github.com/dgraph-io/dgraph/graphql/dgraph"
	"github.com/dgraph-io/dgraph/graphql/schema"
	"github.com/dgraph-io/dgraph/graphql/test"
	"github.com/dgraph-io/dgraph/x"
	"github.com/stretchr/testify/require"
	_ "github.com/vektah/gqlparser/v2/validator/rules" // make gql validator init() all rules
	"gopkg.in/yaml.v2"
)

type AuthQueryRewritingCase struct {
	Name string

	// Values to come in the JWT
	User string
	Role string

	// GQL query and variables
	GQLQuery  string
	Variables string

	// Dgraph upsert query and mutations built from the GQL
	DGQuery     string
	DGMutations []*dgraphMutation

	// UIDS and json from the Dgraph result
	Uids string
	Json string

	// Post-mutation auth query and result Dgraph returns from that query
	AuthQuery string
	AuthJson  string

	Error *x.GqlError
}

type authExecutor struct {
	t     *testing.T
	state int

	// initial mutation
	upsertQuery string
	json        string
	uids        string

	// auth
	authQuery string
	authJson  string
}

func (ex *authExecutor) Execute(ctx context.Context, req *dgoapi.Request) (*dgoapi.Response, error) {
	ex.state++
	switch ex.state {
	case 1:
		// initial mutation

		// check that the upsert has built in auth, if required
		require.Equal(ex.t, ex.upsertQuery, req.Query)

		var assigned map[string]string
		if ex.uids != "" {
			err := json.Unmarshal([]byte(ex.uids), &assigned)
			require.NoError(ex.t, err)
		}

		if len(assigned) == 0 {
			// skip state 2, there's no new nodes to apply auth to
			ex.state++
		}

		return &dgoapi.Response{
			Json:    []byte(ex.json),
			Uids:    assigned,
			Metrics: &dgoapi.Metrics{NumUids: map[string]uint64{touchedUidsKey: 0}},
		}, nil

	case 2:
		// auth

		// check that we got the expected auth query
		require.Equal(ex.t, ex.authQuery, req.Query)

		// respond to query
		return &dgoapi.Response{
			Json:    []byte(ex.authJson),
			Metrics: &dgoapi.Metrics{NumUids: map[string]uint64{touchedUidsKey: 0}},
		}, nil

	case 3:
		// final result

		return &dgoapi.Response{
			Json:    []byte(`{"done": "and done"}`),
			Metrics: &dgoapi.Metrics{NumUids: map[string]uint64{touchedUidsKey: 0}},
		}, nil
	}

	panic("test failed")
}

func (ex *authExecutor) CommitOrAbort(ctx context.Context, tc *dgoapi.TxnContext) error {
	return nil
}

// Tests showing that the query rewriter produces the expected Dgraph queries
// when it also needs to write in auth.
func TestAuthQueryRewriting(t *testing.T) {
	b, err := ioutil.ReadFile("auth_query_test.yaml")
	require.NoError(t, err, "Unable to read test file")

	var tests []AuthQueryRewritingCase
	err = yaml.Unmarshal(b, &tests)
	require.NoError(t, err, "Unable to unmarshal tests to yaml.")

	testRewriter := NewQueryRewriter()

	sch, err := ioutil.ReadFile("../e2e/auth/schema.graphql")
	require.NoError(t, err, "Unable to read schema file")

	strSchema := string(sch)
	gqlSchema := test.LoadSchemaFromString(t, strSchema)
	metainfo := &authorization.AuthMeta{}
	metainfo.Parse(strSchema)
	for _, tcase := range tests {
		t.Run(tcase.Name, func(t *testing.T) {

			op, err := gqlSchema.Operation(
				&schema.Request{
					Query: tcase.GQLQuery,
					// Variables: tcase.Variables,
				})
			require.NoError(t, err)
			gqlQuery := test.GetQuery(t, op)

			authMeta := testutil.AuthMeta{
				PublicKey: metainfo.PublicKey,
				Namespace: metainfo.Namespace,
				AuthVars: map[string]interface{}{
					"USER": "user1",
				},
			}
			ctx, err := authMeta.AddClaimsToContext(context.Background())
			require.NoError(t, err)

			dgQuery, err := testRewriter.Rewrite(ctx, gqlQuery)
			require.Nil(t, err)
			require.Equal(t, tcase.DGQuery, dgraph.AsString(dgQuery))
		})
	}
}

<<<<<<< HEAD
=======
type ClientCustomClaims struct {
	AuthVariables map[string]interface{} `json:"https://xyz.io/jwt/claims"`
	jwt.StandardClaims
}

func addClaimsToContext(
	ctx context.Context,
	t *testing.T,
	authVars map[string]interface{}) context.Context {

	claims := ClientCustomClaims{
		authVars,
		jwt.StandardClaims{
			ExpiresAt: time.Now().Add(10 * time.Minute).Unix(),
			Issuer:    "test",
		},
	}

	token := jwt.NewWithClaims(jwt.SigningMethodHS256, claims)
	ss, err := token.SignedString([]byte(metainfo.PublicKey))
	require.NoError(t, err)

	md := metadata.New(nil)
	md.Append("authorizationJwt", ss)
	return metadata.NewIncomingContext(ctx, md)
}

>>>>>>> 1729947a
// Tests that the queries that run after a mutation get auth correctly added in.
func TestAuthMutationQueryRewriting(t *testing.T) {
	tests := map[string]struct {
		gqlMut   string
		rewriter func() MutationRewriter
		assigned map[string]string
		result   map[string]interface{}
		dgQuery  string
	}{
		"Add Ticket": {
			gqlMut: `mutation {
				addTicket(input: [{title: "A ticket", onColumn: {colID: "0x1"}}]) {
				  ticket {
					id
					title
					onColumn {
						colID
						name
					}
				  }
				}
			  }`,
			rewriter: NewAddRewriter,
			assigned: map[string]string{"Ticket1": "0x4"},
			dgQuery: `query {
  ticket(func: uid(Ticket2)) @filter(uid(Ticket3)) {
    id : uid
    title : Ticket.title
    onColumn : Ticket.onColumn @filter(uid(Column1)) {
      colID : uid
      name : Column.name
    }
  }
  Ticket2 as var(func: uid(0x4))
  Ticket3 as var(func: uid(Ticket2)) @cascade {
    onColumn : Ticket.onColumn {
      inProject : Column.inProject {
        roles : Project.roles @filter(eq(Role.permission, "VIEW")) {
          assignedTo : Role.assignedTo @filter(eq(User.username, "user1"))
          dgraph.uid : uid
        }
        dgraph.uid : uid
      }
      dgraph.uid : uid
    }
    dgraph.uid : uid
  }
  Column1 as var(func: type(Column)) @cascade {
    inProject : Column.inProject {
      roles : Project.roles @filter(eq(Role.permission, "VIEW")) {
        assignedTo : Role.assignedTo @filter(eq(User.username, "user1"))
        dgraph.uid : uid
      }
      dgraph.uid : uid
    }
    dgraph.uid : uid
  }
}`,
		},
		"Update Ticket": {
			gqlMut: `mutation {
				updateTicket(input: {filter: {id: ["0x4"]}, set: {title: "Updated title"} }) {
					ticket {
						id
						title
						onColumn {
							colID
							name
						}
					  }
				}
			  }`,
			rewriter: NewUpdateRewriter,
			result: map[string]interface{}{
				"updateTicket": []interface{}{map[string]interface{}{"uid": "0x4"}}},
			dgQuery: `query {
  ticket(func: uid(Ticket2)) @filter(uid(Ticket3)) {
    id : uid
    title : Ticket.title
    onColumn : Ticket.onColumn @filter(uid(Column1)) {
      colID : uid
      name : Column.name
    }
  }
  Ticket2 as var(func: uid(0x4))
  Ticket3 as var(func: uid(Ticket2)) @cascade {
    onColumn : Ticket.onColumn {
      inProject : Column.inProject {
        roles : Project.roles @filter(eq(Role.permission, "VIEW")) {
          assignedTo : Role.assignedTo @filter(eq(User.username, "user1"))
          dgraph.uid : uid
        }
        dgraph.uid : uid
      }
      dgraph.uid : uid
    }
    dgraph.uid : uid
  }
  Column1 as var(func: type(Column)) @cascade {
    inProject : Column.inProject {
      roles : Project.roles @filter(eq(Role.permission, "VIEW")) {
        assignedTo : Role.assignedTo @filter(eq(User.username, "user1"))
        dgraph.uid : uid
      }
      dgraph.uid : uid
    }
    dgraph.uid : uid
  }
}`,
		},
	}

	sch, err := ioutil.ReadFile("../e2e/auth/schema.graphql")
	require.NoError(t, err, "Unable to read schema file")

	strSchema := string(sch)
	gqlSchema := test.LoadSchemaFromString(t, strSchema)
	metainfo := &authorization.AuthMeta{}
	metainfo.Parse(strSchema)

	for name, tt := range tests {
		t.Run(name, func(t *testing.T) {
			// -- Arrange --
			rewriter := tt.rewriter()
			op, err := gqlSchema.Operation(&schema.Request{Query: tt.gqlMut})
			require.NoError(t, err)
			gqlMutation := test.GetMutation(t, op)

			authMeta := testutil.AuthMeta{
				PublicKey: metainfo.PublicKey,
				Namespace: metainfo.Namespace,
				AuthVars: map[string]interface{}{
					"USER": "user1",
				},
			}
			ctx, err := authMeta.AddClaimsToContext(context.Background())
			require.NoError(t, err)

			_, err = rewriter.Rewrite(ctx, gqlMutation)
			require.Nil(t, err)

			// -- Act --
			dgQuery, err := rewriter.FromMutationResult(
				ctx, gqlMutation, tt.assigned, tt.result)

			// -- Assert --
			require.Nil(t, err)
			require.Equal(t, tt.dgQuery, dgraph.AsString(dgQuery))
		})

	}
}

// Tests showing that the query rewriter produces the expected Dgraph queries
// for delete when it also needs to write in auth - this doesn't extend to other nodes
// it only ever applies at the top level because delete only deletes the nodes
// referenced by the filter, not anything deeper.
func TestAuthDeleteRewriting(t *testing.T) {
	b, err := ioutil.ReadFile("auth_delete_test.yaml")
	require.NoError(t, err, "Unable to read test file")

	var tests []AuthQueryRewritingCase
	err = yaml.Unmarshal(b, &tests)
	require.NoError(t, err, "Unable to unmarshal tests to yaml.")

	sch, err := ioutil.ReadFile("../e2e/auth/schema.graphql")
	require.NoError(t, err, "Unable to read schema file")

	strSchema := string(sch)
	gqlSchema := test.LoadSchemaFromString(t, strSchema)
	metainfo := &authorization.AuthMeta{}
	metainfo.Parse(strSchema)

	sch, err := ioutil.ReadFile("../e2e/auth/schema.graphql")
	require.NoError(t, err, "Unable to read schema file")
	metainfo.Parse(string(sch))

	for _, tcase := range tests {
		t.Run(tcase.Name, func(t *testing.T) {
			// -- Arrange --
			var vars map[string]interface{}
			if tcase.Variables != "" {
				err := json.Unmarshal([]byte(tcase.Variables), &vars)
				require.NoError(t, err)
			}

			op, err := gqlSchema.Operation(
				&schema.Request{
					Query:     tcase.GQLQuery,
					Variables: vars,
				})
			require.NoError(t, err)
			mut := test.GetMutation(t, op)
			rewriterToTest := NewDeleteRewriter()

			authMeta := testutil.AuthMeta{
				PublicKey: metainfo.PublicKey,
				Namespace: metainfo.Namespace,
				AuthVars: map[string]interface{}{
					"USER": "user1",
				},
			}
			ctx, err := authMeta.AddClaimsToContext(context.Background())
			require.NoError(t, err)

			// -- Act --
			upsert, err := rewriterToTest.Rewrite(ctx, mut)
			q := upsert.Query
			muts := upsert.Mutations

			// -- Assert --
			if tcase.Error != nil || err != nil {
				require.Equal(t, tcase.Error.Error(), err.Error())
			} else {
				require.Equal(t, tcase.DGQuery, dgraph.AsString(q))
				require.Len(t, muts, len(tcase.DGMutations))
				for i, expected := range tcase.DGMutations {
					require.Equal(t, expected.Cond, muts[i].Cond)
					if len(muts[i].SetJson) > 0 || expected.SetJSON != "" {
						require.JSONEq(t, expected.SetJSON, string(muts[i].SetJson))
					}
					if len(muts[i].DeleteJson) > 0 || expected.DeleteJSON != "" {
						require.JSONEq(t, expected.DeleteJSON, string(muts[i].DeleteJson))
					}
				}
			}
		})
	}
}

// In an add mutation
//
// mutation {
// 	addAnswer(input: [
// 	  {
// 		text: "...",
// 		datePublished: "2020-03-26",
// 		author: { username: "u1" },
// 		inAnswerTo: { id: "0x7e" }
// 	  }
// 	]) {
// 	  answer { ... }
//
// There's no initial auth verification.  We add the nodes and then check the auth rules.
// So the only auth to check is through authorizeNewNodes() function.
//
// We don't need to test the json mutations that are created, because those are the same
// as in add_mutation_test.yaml.  What we need to test is the processing around if
// new nodes are checked properly - the query generated to check them, and the post-processing.
func TestAuthAdd(t *testing.T) {
	b, err := ioutil.ReadFile("auth_add_test.yaml")
	require.NoError(t, err, "Unable to read test file")

	var tests []AuthQueryRewritingCase
	err = yaml.Unmarshal(b, &tests)
	require.NoError(t, err, "Unable to unmarshal tests to yaml.")

	gqlSchema := test.LoadSchemaFromFile(t, "../e2e/auth/schema.graphql")
	sch, err := ioutil.ReadFile("../e2e/auth/schema.graphql")
	require.NoError(t, err, "Unable to read schema file")
	metainfo.Parse(string(sch))

	for _, tcase := range tests {
		t.Run(tcase.Name, func(t *testing.T) {
			checkAddUpdateCase(t, gqlSchema, tcase, NewAddRewriter)
		})
	}
}

// In an update mutation we first need to check that the generated query only finds the
// authorised nodes - it takes the users filter and applies auth.  Then we need to check
// that any nodes added by the mutation were also allowed.
//
// We don't need to test the json mutations that are created, because those are the same
// as in update_mutation_test.yaml.  What we need to test is the processing around if
// new nodes are checked properly - the query generated to check them, and the post-processing.
func TestAuthUpdate(t *testing.T) {
	b, err := ioutil.ReadFile("auth_update_test.yaml")
	require.NoError(t, err, "Unable to read test file")

	var tests []AuthQueryRewritingCase
	err = yaml.Unmarshal(b, &tests)
	require.NoError(t, err, "Unable to unmarshal tests to yaml.")

	gqlSchema := test.LoadSchemaFromFile(t, "../e2e/auth/schema.graphql")
	sch, err := ioutil.ReadFile("../e2e/auth/schema.graphql")
	require.NoError(t, err, "Unable to read schema file")
	metainfo.Parse(string(sch))

	for _, tcase := range tests {
		t.Run(tcase.Name, func(t *testing.T) {
			checkAddUpdateCase(t, gqlSchema, tcase, NewUpdateRewriter)
		})
	}
}

func checkAddUpdateCase(
	t *testing.T,
	gqlSchema schema.Schema,
	tcase AuthQueryRewritingCase,
	rewriter func() MutationRewriter) {
	// -- Arrange --
	var vars map[string]interface{}
	if tcase.Variables != "" {
		err := json.Unmarshal([]byte(tcase.Variables), &vars)
		require.NoError(t, err)
	}

	op, err := gqlSchema.Operation(
		&schema.Request{
			Query:     tcase.GQLQuery,
			Variables: vars,
		})
	require.NoError(t, err)
	mut := test.GetMutation(t, op)

	authVars := map[string]interface{}{
		"USER": "user1",
		"ROLE": tcase.Role,
	}
	ctx := addClaimsToContext(context.Background(), t, authVars)

	ex := &authExecutor{
		t:           t,
		upsertQuery: tcase.DGQuery,
		json:        tcase.Json,
		uids:        tcase.Uids,
		authQuery:   tcase.AuthQuery,
		authJson:    tcase.AuthJson,
	}
	resolver := NewDgraphResolver(rewriter(), ex, StdMutationCompletion(mut.ResponseName()))

	// -- Act --
	resolved, _ := resolver.Resolve(ctx, mut)

	// -- Assert --
	// most cases are built into the authExecutor
	if tcase.Error != nil || resolved.Err != nil {
		require.Equal(t, tcase.Error.Error(), resolved.Err.Error())
	}
}<|MERGE_RESOLUTION|>--- conflicted
+++ resolved
@@ -176,36 +176,6 @@
 	}
 }
 
-<<<<<<< HEAD
-=======
-type ClientCustomClaims struct {
-	AuthVariables map[string]interface{} `json:"https://xyz.io/jwt/claims"`
-	jwt.StandardClaims
-}
-
-func addClaimsToContext(
-	ctx context.Context,
-	t *testing.T,
-	authVars map[string]interface{}) context.Context {
-
-	claims := ClientCustomClaims{
-		authVars,
-		jwt.StandardClaims{
-			ExpiresAt: time.Now().Add(10 * time.Minute).Unix(),
-			Issuer:    "test",
-		},
-	}
-
-	token := jwt.NewWithClaims(jwt.SigningMethodHS256, claims)
-	ss, err := token.SignedString([]byte(metainfo.PublicKey))
-	require.NoError(t, err)
-
-	md := metadata.New(nil)
-	md.Append("authorizationJwt", ss)
-	return metadata.NewIncomingContext(ctx, md)
-}
-
->>>>>>> 1729947a
 // Tests that the queries that run after a mutation get auth correctly added in.
 func TestAuthMutationQueryRewriting(t *testing.T) {
 	tests := map[string]struct {
@@ -379,10 +349,6 @@
 	metainfo := &authorization.AuthMeta{}
 	metainfo.Parse(strSchema)
 
-	sch, err := ioutil.ReadFile("../e2e/auth/schema.graphql")
-	require.NoError(t, err, "Unable to read schema file")
-	metainfo.Parse(string(sch))
-
 	for _, tcase := range tests {
 		t.Run(tcase.Name, func(t *testing.T) {
 			// -- Arrange --
@@ -466,11 +432,12 @@
 	gqlSchema := test.LoadSchemaFromFile(t, "../e2e/auth/schema.graphql")
 	sch, err := ioutil.ReadFile("../e2e/auth/schema.graphql")
 	require.NoError(t, err, "Unable to read schema file")
+	metainfo := &authorization.AuthMeta{}
 	metainfo.Parse(string(sch))
 
 	for _, tcase := range tests {
 		t.Run(tcase.Name, func(t *testing.T) {
-			checkAddUpdateCase(t, gqlSchema, tcase, NewAddRewriter)
+			checkAddUpdateCase(t, gqlSchema, tcase, NewAddRewriter, metainfo)
 		})
 	}
 }
@@ -493,11 +460,12 @@
 	gqlSchema := test.LoadSchemaFromFile(t, "../e2e/auth/schema.graphql")
 	sch, err := ioutil.ReadFile("../e2e/auth/schema.graphql")
 	require.NoError(t, err, "Unable to read schema file")
+	metainfo := &authorization.AuthMeta{}
 	metainfo.Parse(string(sch))
 
 	for _, tcase := range tests {
 		t.Run(tcase.Name, func(t *testing.T) {
-			checkAddUpdateCase(t, gqlSchema, tcase, NewUpdateRewriter)
+			checkAddUpdateCase(t, gqlSchema, tcase, NewUpdateRewriter, metainfo)
 		})
 	}
 }
@@ -506,7 +474,8 @@
 	t *testing.T,
 	gqlSchema schema.Schema,
 	tcase AuthQueryRewritingCase,
-	rewriter func() MutationRewriter) {
+	rewriter func() MutationRewriter,
+	metainfo *authorization.AuthMeta) {
 	// -- Arrange --
 	var vars map[string]interface{}
 	if tcase.Variables != "" {
@@ -522,11 +491,16 @@
 	require.NoError(t, err)
 	mut := test.GetMutation(t, op)
 
-	authVars := map[string]interface{}{
-		"USER": "user1",
-		"ROLE": tcase.Role,
-	}
-	ctx := addClaimsToContext(context.Background(), t, authVars)
+	authMeta := testutil.AuthMeta{
+		PublicKey: metainfo.PublicKey,
+		Namespace: metainfo.Namespace,
+		AuthVars: map[string]interface{}{
+			"USER": "user1",
+			"ROLE": tcase.Role,
+		},
+	}
+	ctx, err := authMeta.AddClaimsToContext(context.Background())
+	require.NoError(t, err)
 
 	ex := &authExecutor{
 		t:           t,
