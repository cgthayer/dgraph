#######################
# Input Schema
#######################

interface Character {
	id: ID!
	name: String! @search(by: [exact])
	friends(filter: CharacterFilter, order: CharacterOrder, first: Int, offset: Int): [Character]
	appearsIn(first: Int, offset: Int): [Episode!]! @search
}

type Human implements Character {
	id: ID!
	name: String! @search(by: [exact])
	friends(filter: CharacterFilter, order: CharacterOrder, first: Int, offset: Int): [Character]
	appearsIn(first: Int, offset: Int): [Episode!]! @search
	starships(filter: StarshipFilter, order: StarshipOrder, first: Int, offset: Int): [Starship]
	totalCredits: Int
}

type Droid implements Character {
	id: ID!
	name: String! @search(by: [exact])
	friends(filter: CharacterFilter, order: CharacterOrder, first: Int, offset: Int): [Character]
	appearsIn(first: Int, offset: Int): [Episode!]! @search
	primaryFunction: String
}

enum Episode {
	NEWHOPE
	EMPIRE
	JEDI
}

type Starship {
	id: ID!
	name: String! @search(by: [term])
	length: Float
}

#######################
# Extended Definitions
#######################

scalar DateTime

enum DgraphIndex {
	int
	float
	bool
	hash
	exact
	term
	fulltext
	trigram
	regexp
	year
	month
	day
	hour
}

<<<<<<< HEAD

=======
>>>>>>> 28d36491
input AuthRule {
	and: [AuthRule]
	or: [AuthRule]
	not: AuthRule
	rule: String
}

<<<<<<< HEAD

=======
>>>>>>> 28d36491
directive @hasInverse(field: String!) on FIELD_DEFINITION
directive @search(by: [DgraphIndex!]) on FIELD_DEFINITION
directive @dgraph(type: String, pred: String) on OBJECT | INTERFACE | FIELD_DEFINITION
directive @id on FIELD_DEFINITION
directive @secret(field: String!, pred: String) on OBJECT | INTERFACE
directive @auth(
	query: AuthRule, 
	add: AuthRule, 
	update: AuthRule, 
	delete:AuthRule) on OBJECT | FIELD_DEFINITION

directive @auth(query: AuthRule, add: AuthRule, update: AuthRule, delete:AuthRule) on OBJECT

input IntFilter {
	eq: Int
	le: Int
	lt: Int
	ge: Int
	gt: Int
}

input FloatFilter {
	eq: Float
	le: Float
	lt: Float
	ge: Float
	gt: Float
}

input DateTimeFilter {
	eq: DateTime
	le: DateTime
	lt: DateTime
	ge: DateTime
	gt: DateTime
}

input StringTermFilter {
	allofterms: String
	anyofterms: String
}

input StringRegExpFilter {
	regexp: String
}

input StringFullTextFilter {
	alloftext: String
	anyoftext: String
}

input StringExactFilter {
	eq: String
	le: String
	lt: String
	ge: String
	gt: String
}

input StringHashFilter {
	eq: String
}

#######################
# Generated Types
#######################

type AddDroidPayload {
	droid(filter: DroidFilter, order: DroidOrder, first: Int, offset: Int): [Droid]
	numUids: Int
}

type AddHumanPayload {
	human(filter: HumanFilter, order: HumanOrder, first: Int, offset: Int): [Human]
	numUids: Int
}

type AddStarshipPayload {
	starship(filter: StarshipFilter, order: StarshipOrder, first: Int, offset: Int): [Starship]
	numUids: Int
}

type DeleteCharacterPayload {
	msg: String
	numUids: Int
}

type DeleteDroidPayload {
	msg: String
	numUids: Int
}

type DeleteHumanPayload {
	msg: String
	numUids: Int
}

type DeleteStarshipPayload {
	msg: String
	numUids: Int
}

type UpdateCharacterPayload {
	character(filter: CharacterFilter, order: CharacterOrder, first: Int, offset: Int): [Character]
	numUids: Int
}

type UpdateDroidPayload {
	droid(filter: DroidFilter, order: DroidOrder, first: Int, offset: Int): [Droid]
	numUids: Int
}

type UpdateHumanPayload {
	human(filter: HumanFilter, order: HumanOrder, first: Int, offset: Int): [Human]
	numUids: Int
}

type UpdateStarshipPayload {
	starship(filter: StarshipFilter, order: StarshipOrder, first: Int, offset: Int): [Starship]
	numUids: Int
}

#######################
# Generated Enums
#######################

enum CharacterOrderable {
	name
}

enum DroidOrderable {
	name
	primaryFunction
}

enum HumanOrderable {
	name
	totalCredits
}

enum StarshipOrderable {
	name
	length
}

#######################
# Generated Inputs
#######################

input AddDroidInput {
	name: String!
	friends: [CharacterRef]
	appearsIn: [Episode!]!
	primaryFunction: String
}

input AddHumanInput {
	name: String!
	friends: [CharacterRef]
	appearsIn: [Episode!]!
	starships: [StarshipRef]
	totalCredits: Int
}

input AddStarshipInput {
	name: String!
	length: Float
}

input CharacterFilter {
	id: [ID!]
	name: StringExactFilter
	appearsIn: Episode_hash
	and: CharacterFilter
	or: CharacterFilter
	not: CharacterFilter
}

input CharacterOrder {
	asc: CharacterOrderable
	desc: CharacterOrderable
	then: CharacterOrder
}

input CharacterPatch {
	name: String
	friends: [CharacterRef]
	appearsIn: [Episode!]
}

input CharacterRef {
	id: ID!
}

input DroidFilter {
	id: [ID!]
	name: StringExactFilter
	appearsIn: Episode_hash
	and: DroidFilter
	or: DroidFilter
	not: DroidFilter
}

input DroidOrder {
	asc: DroidOrderable
	desc: DroidOrderable
	then: DroidOrder
}

input DroidPatch {
	name: String
	friends: [CharacterRef]
	appearsIn: [Episode!]
	primaryFunction: String
}

input DroidRef {
	id: ID
	name: String
	friends: [CharacterRef]
	appearsIn: [Episode!]
	primaryFunction: String
}

input Episode_hash {
	eq: [Episode!]!
}

input HumanFilter {
	id: [ID!]
	name: StringExactFilter
	appearsIn: Episode_hash
	and: HumanFilter
	or: HumanFilter
	not: HumanFilter
}

input HumanOrder {
	asc: HumanOrderable
	desc: HumanOrderable
	then: HumanOrder
}

input HumanPatch {
	name: String
	friends: [CharacterRef]
	appearsIn: [Episode!]
	starships: [StarshipRef]
	totalCredits: Int
}

input HumanRef {
	id: ID
	name: String
	friends: [CharacterRef]
	appearsIn: [Episode!]
	starships: [StarshipRef]
	totalCredits: Int
}

input StarshipFilter {
	id: [ID!]
	name: StringTermFilter
	and: StarshipFilter
	or: StarshipFilter
	not: StarshipFilter
}

input StarshipOrder {
	asc: StarshipOrderable
	desc: StarshipOrderable
	then: StarshipOrder
}

input StarshipPatch {
	name: String
	length: Float
}

input StarshipRef {
	id: ID
	name: String
	length: Float
}

input UpdateCharacterInput {
	filter: CharacterFilter!
	set: CharacterPatch
	remove: CharacterPatch
}

input UpdateDroidInput {
	filter: DroidFilter!
	set: DroidPatch
	remove: DroidPatch
}

input UpdateHumanInput {
	filter: HumanFilter!
	set: HumanPatch
	remove: HumanPatch
}

input UpdateStarshipInput {
	filter: StarshipFilter!
	set: StarshipPatch
	remove: StarshipPatch
}

#######################
# Generated Query
#######################

type Query {
	getCharacter(id: ID!): Character
	queryCharacter(filter: CharacterFilter, order: CharacterOrder, first: Int, offset: Int): [Character]
	getHuman(id: ID!): Human
	queryHuman(filter: HumanFilter, order: HumanOrder, first: Int, offset: Int): [Human]
	getDroid(id: ID!): Droid
	queryDroid(filter: DroidFilter, order: DroidOrder, first: Int, offset: Int): [Droid]
	getStarship(id: ID!): Starship
	queryStarship(filter: StarshipFilter, order: StarshipOrder, first: Int, offset: Int): [Starship]
}

#######################
# Generated Mutations
#######################

type Mutation {
	updateCharacter(input: UpdateCharacterInput!): UpdateCharacterPayload
	deleteCharacter(filter: CharacterFilter!): DeleteCharacterPayload
	addHuman(input: [AddHumanInput!]!): AddHumanPayload
	updateHuman(input: UpdateHumanInput!): UpdateHumanPayload
	deleteHuman(filter: HumanFilter!): DeleteHumanPayload
	addDroid(input: [AddDroidInput!]!): AddDroidPayload
	updateDroid(input: UpdateDroidInput!): UpdateDroidPayload
	deleteDroid(filter: DroidFilter!): DeleteDroidPayload
	addStarship(input: [AddStarshipInput!]!): AddStarshipPayload
	updateStarship(input: UpdateStarshipInput!): UpdateStarshipPayload
	deleteStarship(filter: StarshipFilter!): DeleteStarshipPayload
}<|MERGE_RESOLUTION|>--- conflicted
+++ resolved
@@ -1,418 +1,7 @@
-#######################
-# Input Schema
-#######################
-
-interface Character {
-	id: ID!
-	name: String! @search(by: [exact])
-	friends(filter: CharacterFilter, order: CharacterOrder, first: Int, offset: Int): [Character]
-	appearsIn(first: Int, offset: Int): [Episode!]! @search
-}
-
-type Human implements Character {
-	id: ID!
-	name: String! @search(by: [exact])
-	friends(filter: CharacterFilter, order: CharacterOrder, first: Int, offset: Int): [Character]
-	appearsIn(first: Int, offset: Int): [Episode!]! @search
-	starships(filter: StarshipFilter, order: StarshipOrder, first: Int, offset: Int): [Starship]
-	totalCredits: Int
-}
-
-type Droid implements Character {
-	id: ID!
-	name: String! @search(by: [exact])
-	friends(filter: CharacterFilter, order: CharacterOrder, first: Int, offset: Int): [Character]
-	appearsIn(first: Int, offset: Int): [Episode!]! @search
-	primaryFunction: String
-}
-
-enum Episode {
-	NEWHOPE
-	EMPIRE
-	JEDI
-}
-
-type Starship {
-	id: ID!
-	name: String! @search(by: [term])
-	length: Float
-}
-
-#######################
-# Extended Definitions
-#######################
-
-scalar DateTime
-
-enum DgraphIndex {
-	int
-	float
-	bool
-	hash
-	exact
-	term
-	fulltext
-	trigram
-	regexp
-	year
-	month
-	day
-	hour
-}
-
-<<<<<<< HEAD
-
-=======
->>>>>>> 28d36491
-input AuthRule {
-	and: [AuthRule]
-	or: [AuthRule]
-	not: AuthRule
-	rule: String
-}
-
-<<<<<<< HEAD
-
-=======
->>>>>>> 28d36491
-directive @hasInverse(field: String!) on FIELD_DEFINITION
-directive @search(by: [DgraphIndex!]) on FIELD_DEFINITION
-directive @dgraph(type: String, pred: String) on OBJECT | INTERFACE | FIELD_DEFINITION
-directive @id on FIELD_DEFINITION
-directive @secret(field: String!, pred: String) on OBJECT | INTERFACE
-directive @auth(
-	query: AuthRule, 
-	add: AuthRule, 
-	update: AuthRule, 
-	delete:AuthRule) on OBJECT | FIELD_DEFINITION
-
-directive @auth(query: AuthRule, add: AuthRule, update: AuthRule, delete:AuthRule) on OBJECT
-
-input IntFilter {
-	eq: Int
-	le: Int
-	lt: Int
-	ge: Int
-	gt: Int
-}
-
-input FloatFilter {
-	eq: Float
-	le: Float
-	lt: Float
-	ge: Float
-	gt: Float
-}
-
-input DateTimeFilter {
-	eq: DateTime
-	le: DateTime
-	lt: DateTime
-	ge: DateTime
-	gt: DateTime
-}
-
-input StringTermFilter {
-	allofterms: String
-	anyofterms: String
-}
-
-input StringRegExpFilter {
-	regexp: String
-}
-
-input StringFullTextFilter {
-	alloftext: String
-	anyoftext: String
-}
-
-input StringExactFilter {
-	eq: String
-	le: String
-	lt: String
-	ge: String
-	gt: String
-}
-
-input StringHashFilter {
-	eq: String
-}
-
-#######################
-# Generated Types
-#######################
-
-type AddDroidPayload {
-	droid(filter: DroidFilter, order: DroidOrder, first: Int, offset: Int): [Droid]
-	numUids: Int
-}
-
-type AddHumanPayload {
-	human(filter: HumanFilter, order: HumanOrder, first: Int, offset: Int): [Human]
-	numUids: Int
-}
-
-type AddStarshipPayload {
-	starship(filter: StarshipFilter, order: StarshipOrder, first: Int, offset: Int): [Starship]
-	numUids: Int
-}
-
-type DeleteCharacterPayload {
-	msg: String
-	numUids: Int
-}
-
-type DeleteDroidPayload {
-	msg: String
-	numUids: Int
-}
-
-type DeleteHumanPayload {
-	msg: String
-	numUids: Int
-}
-
-type DeleteStarshipPayload {
-	msg: String
-	numUids: Int
-}
-
-type UpdateCharacterPayload {
-	character(filter: CharacterFilter, order: CharacterOrder, first: Int, offset: Int): [Character]
-	numUids: Int
-}
-
-type UpdateDroidPayload {
-	droid(filter: DroidFilter, order: DroidOrder, first: Int, offset: Int): [Droid]
-	numUids: Int
-}
-
-type UpdateHumanPayload {
-	human(filter: HumanFilter, order: HumanOrder, first: Int, offset: Int): [Human]
-	numUids: Int
-}
-
-type UpdateStarshipPayload {
-	starship(filter: StarshipFilter, order: StarshipOrder, first: Int, offset: Int): [Starship]
-	numUids: Int
-}
-
-#######################
-# Generated Enums
-#######################
-
-enum CharacterOrderable {
-	name
-}
-
-enum DroidOrderable {
-	name
-	primaryFunction
-}
-
-enum HumanOrderable {
-	name
-	totalCredits
-}
-
-enum StarshipOrderable {
-	name
-	length
-}
-
-#######################
-# Generated Inputs
-#######################
-
-input AddDroidInput {
-	name: String!
-	friends: [CharacterRef]
-	appearsIn: [Episode!]!
-	primaryFunction: String
-}
-
-input AddHumanInput {
-	name: String!
-	friends: [CharacterRef]
-	appearsIn: [Episode!]!
-	starships: [StarshipRef]
-	totalCredits: Int
-}
-
-input AddStarshipInput {
-	name: String!
-	length: Float
-}
-
-input CharacterFilter {
-	id: [ID!]
-	name: StringExactFilter
-	appearsIn: Episode_hash
-	and: CharacterFilter
-	or: CharacterFilter
-	not: CharacterFilter
-}
-
-input CharacterOrder {
-	asc: CharacterOrderable
-	desc: CharacterOrderable
-	then: CharacterOrder
-}
-
-input CharacterPatch {
-	name: String
-	friends: [CharacterRef]
-	appearsIn: [Episode!]
-}
-
-input CharacterRef {
-	id: ID!
-}
-
-input DroidFilter {
-	id: [ID!]
-	name: StringExactFilter
-	appearsIn: Episode_hash
-	and: DroidFilter
-	or: DroidFilter
-	not: DroidFilter
-}
-
-input DroidOrder {
-	asc: DroidOrderable
-	desc: DroidOrderable
-	then: DroidOrder
-}
-
-input DroidPatch {
-	name: String
-	friends: [CharacterRef]
-	appearsIn: [Episode!]
-	primaryFunction: String
-}
-
-input DroidRef {
-	id: ID
-	name: String
-	friends: [CharacterRef]
-	appearsIn: [Episode!]
-	primaryFunction: String
-}
-
-input Episode_hash {
-	eq: [Episode!]!
-}
-
-input HumanFilter {
-	id: [ID!]
-	name: StringExactFilter
-	appearsIn: Episode_hash
-	and: HumanFilter
-	or: HumanFilter
-	not: HumanFilter
-}
-
-input HumanOrder {
-	asc: HumanOrderable
-	desc: HumanOrderable
-	then: HumanOrder
-}
-
-input HumanPatch {
-	name: String
-	friends: [CharacterRef]
-	appearsIn: [Episode!]
-	starships: [StarshipRef]
-	totalCredits: Int
-}
-
-input HumanRef {
-	id: ID
-	name: String
-	friends: [CharacterRef]
-	appearsIn: [Episode!]
-	starships: [StarshipRef]
-	totalCredits: Int
-}
-
-input StarshipFilter {
-	id: [ID!]
-	name: StringTermFilter
-	and: StarshipFilter
-	or: StarshipFilter
-	not: StarshipFilter
-}
-
-input StarshipOrder {
-	asc: StarshipOrderable
-	desc: StarshipOrderable
-	then: StarshipOrder
-}
-
-input StarshipPatch {
-	name: String
-	length: Float
-}
-
-input StarshipRef {
-	id: ID
-	name: String
-	length: Float
-}
-
-input UpdateCharacterInput {
-	filter: CharacterFilter!
-	set: CharacterPatch
-	remove: CharacterPatch
-}
-
-input UpdateDroidInput {
-	filter: DroidFilter!
-	set: DroidPatch
-	remove: DroidPatch
-}
-
-input UpdateHumanInput {
-	filter: HumanFilter!
-	set: HumanPatch
-	remove: HumanPatch
-}
-
-input UpdateStarshipInput {
-	filter: StarshipFilter!
-	set: StarshipPatch
-	remove: StarshipPatch
-}
-
-#######################
-# Generated Query
-#######################
-
-type Query {
-	getCharacter(id: ID!): Character
-	queryCharacter(filter: CharacterFilter, order: CharacterOrder, first: Int, offset: Int): [Character]
-	getHuman(id: ID!): Human
-	queryHuman(filter: HumanFilter, order: HumanOrder, first: Int, offset: Int): [Human]
-	getDroid(id: ID!): Droid
-	queryDroid(filter: DroidFilter, order: DroidOrder, first: Int, offset: Int): [Droid]
-	getStarship(id: ID!): Starship
-	queryStarship(filter: StarshipFilter, order: StarshipOrder, first: Int, offset: Int): [Starship]
-}
-
-#######################
-# Generated Mutations
-#######################
-
-type Mutation {
-	updateCharacter(input: UpdateCharacterInput!): UpdateCharacterPayload
-	deleteCharacter(filter: CharacterFilter!): DeleteCharacterPayload
-	addHuman(input: [AddHumanInput!]!): AddHumanPayload
-	updateHuman(input: UpdateHumanInput!): UpdateHumanPayload
-	deleteHuman(filter: HumanFilter!): DeleteHumanPayload
-	addDroid(input: [AddDroidInput!]!): AddDroidPayload
-	updateDroid(input: UpdateDroidInput!): UpdateDroidPayload
-	deleteDroid(filter: DroidFilter!): DeleteDroidPayload
-	addStarship(input: [AddStarshipInput!]!): AddStarshipPayload
-	updateStarship(input: UpdateStarshipInput!): UpdateStarshipPayload
-	deleteStarship(filter: StarshipFilter!): DeleteStarshipPayload
-}+--- FAIL: TestSchemaString (0.00s)
+    --- FAIL: TestSchemaString/interfaces-with-types.graphql (0.00s)
+        schemagen_test.go:84: 
+            	Error Trace:	schemagen_test.go:84
+            	Error:      	Received unexpected error:
+            	            	input:38: Cannot redeclare directive auth.
+            	Test:       	TestSchemaString/interfaces-with-types.graphql