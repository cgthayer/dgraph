/*
 *    Copyright 2019 Dgraph Labs, Inc. and Contributors
 *
 * Licensed under the Apache License, Version 2.0 (the "License");
 * you may not use this file except in compliance with the License.
 * You may obtain a copy of the License at
 *
 *     http://www.apache.org/licenses/LICENSE-2.0
 *
 * Unless required by applicable law or agreed to in writing, software
 * distributed under the License is distributed on an "AS IS" BASIS,
 * WITHOUT WARRANTIES OR CONDITIONS OF ANY KIND, either express or implied.
 * See the License for the specific language governing permissions and
 * limitations under the License.
 */

package auth

import (
	"context"
	"encoding/json"
	"fmt"
	"net/http"
	"os"
	"strings"
	"testing"

	"github.com/dgrijalva/jwt-go/v4"

	"github.com/google/go-cmp/cmp/cmpopts"

	"github.com/dgraph-io/dgraph/graphql/e2e/common"
	"github.com/dgraph-io/dgraph/testutil"
	"github.com/google/go-cmp/cmp"
	"github.com/stretchr/testify/require"
)

var (
	metaInfo *testutil.AuthMeta
)

type Region struct {
	Id     string         `json:"id,omitempty"`
	Name   string         `json:"name,omitempty"`
	Users  []*common.User `json:"users,omitempty"`
	Global bool           `json:"global,omitempty"`
}

type Movie struct {
	Id               string    `json:"id,omitempty"`
	Content          string    `json:"content,omitempty"`
	Hidden           bool      `json:"hidden,omitempty"`
	RegionsAvailable []*Region `json:"regionsAvailable,omitempty"`
}

type Issue struct {
	Id    string       `json:"id,omitempty"`
	Msg   string       `json:"msg,omitempty"`
	Owner *common.User `json:"owner,omitempty"`
}

type Author struct {
	Id    string      `json:"id,omitempty"`
	Name  string      `json:"name,omitempty"`
	Posts []*Question `json:"posts,omitempty"`
}

type Post struct {
	Id     string  `json:"id,omitempty"`
	Text   string  `json:"text,omitempty"`
	Author *Author `json:"author,omitempty"`
}

type Question struct {
	Id       string  `json:"id,omitempty"`
	Text     string  `json:"text,omitempty"`
	Answered bool    `json:"answered,omitempty"`
	Author   *Author `json:"author,omitempty"`
	Pwd      string  `json:"pwd,omitempty"`
}

type Answer struct {
	Id     string  `json:"id,omitempty"`
	Text   string  `json:"text,omitempty"`
	Author *Author `json:"author,omitempty"`
}

type FbPost struct {
	Id        string  `json:"id,omitempty"`
	Text      string  `json:"text,omitempty"`
	Author    *Author `json:"author,omitempty"`
	Sender    *Author `json:"sender,omitempty"`
	Receiver  *Author `json:"receiver,omitempty"`
	PostCount int     `json:"postCount,omitempty"`
	Pwd       string  `json:"pwd,omitempty"`
}

type Log struct {
	Id     string `json:"id,omitempty"`
	Logs   string `json:"logs,omitempty"`
	Random string `json:"random,omitempty"`
	Pwd    string `json:"pwd,omitempty"`
}

type ComplexLog struct {
	Id      string `json:"id,omitempty"`
	Logs    string `json:"logs,omitempty"`
	Visible bool   `json:"visible,omitempty"`
}

type Role struct {
	Id         string         `json:"id,omitempty"`
	Permission string         `json:"permission,omitempty"`
	AssignedTo []*common.User `json:"assignedTo,omitempty"`
}

type Ticket struct {
	Id         string         `json:"id,omitempty"`
	OnColumn   *Column        `json:"onColumn,omitempty"`
	Title      string         `json:"title,omitempty"`
	AssignedTo []*common.User `json:"assignedTo,omitempty"`
}

type Column struct {
	ColID     string    `json:"colID,omitempty"`
	InProject *Project  `json:"inProject,omitempty"`
	Name      string    `json:"name,omitempty"`
	Tickets   []*Ticket `json:"tickets,omitempty"`
}

type Project struct {
	ProjID  string    `json:"projID,omitempty"`
	Name    string    `json:"name,omitempty"`
	Roles   []*Role   `json:"roles,omitempty"`
	Columns []*Column `json:"columns,omitempty"`
	Pwd     string    `json:"pwd,omitempty"`
}

type Student struct {
	Id    string `json:"id,omitempty"`
	Email string `json:"email,omitempty"`
}

type Task struct {
	Id          string            `json:"id,omitempty"`
	Name        string            `json:"name,omitempty"`
	Occurrences []*TaskOccurrence `json:"occurrences,omitempty"`
}

type TaskOccurrence struct {
	Id   string `json:"id,omitempty"`
	Due  string `json:"due,omitempty"`
	Comp string `json:"comp,omitempty"`
}

type TestCase struct {
	user          string
	role          string
	ans           bool
	result        string
	name          string
	jwt           string
	filter        map[string]interface{}
	variables     map[string]interface{}
	query         string
	expectedError bool
}

type uidResult struct {
	Query []struct {
		UID string
	}
}

type Tasks []Task

func (tasks Tasks) add(t *testing.T) {
	getParams := &common.GraphQLParams{
		Query: `
		mutation AddTask($tasks : [AddTaskInput!]!) {
		  addTask(input: $tasks) {
			numUids
		  }
		}
		`,
		Variables: map[string]interface{}{"tasks": tasks},
	}
	gqlResponse := getParams.ExecuteAsPost(t, common.GraphqlURL)
	common.RequireNoGQLErrors(t, gqlResponse)
}

func (r *Region) add(t *testing.T, user, role string) {
	getParams := &common.GraphQLParams{
		Headers: common.GetJWT(t, user, role, metaInfo),
		Query: `
		mutation addRegion($region: AddRegionInput!) {
		  addRegion(input: [$region]) {
			numUids
		  }
		}
		`,
		Variables: map[string]interface{}{"region": r},
	}
	gqlResponse := getParams.ExecuteAsPost(t, common.GraphqlURL)
	common.RequireNoGQLErrors(t, gqlResponse)
}

func (r *Region) delete(t *testing.T, user, role string) {
	getParams := &common.GraphQLParams{
		Headers: common.GetJWT(t, user, role, metaInfo),
		Query: `
		mutation deleteRegion($name: String) {
		  deleteRegion(filter:{name: { eq: $name}}) {
			msg
		  }
		}
		`,
		Variables: map[string]interface{}{"name": r.Name},
	}
	gqlResponse := getParams.ExecuteAsPost(t, common.GraphqlURL)
	common.RequireNoGQLErrors(t, gqlResponse)
}

func TestOptimizedNestedAuthQuery(t *testing.T) {
	query := `
	query {
	  queryMovie {
		content
		 regionsAvailable {
		  name
		  global
		}
	  }
	}
	`
	user := "user1"
	role := "ADMIN"

	getUserParams := &common.GraphQLParams{
		Headers: common.GetJWT(t, user, role, metaInfo),
		Query:   query,
	}

	gqlResponse := getUserParams.ExecuteAsPost(t, common.GraphqlURL)
	common.RequireNoGQLErrors(t, gqlResponse)
	beforeTouchUids := gqlResponse.Extensions["touched_uids"]
	beforeResult := gqlResponse.Data

	// Previously, Auth queries would have touched all the new `Regions`. But after the optimization
	// we should only touch necessary `Regions` which are assigned to some `Movie`. Hence, adding
	// these extra `Regions` would not increase the `touched_uids`.
	var regions []Region
	for i := 0; i < 100; i++ {
		r := Region{
			Name:   fmt.Sprintf("Test_Region_%d", i),
			Global: true,
		}
		r.add(t, user, role)
		regions = append(regions, r)
	}

	gqlResponse = getUserParams.ExecuteAsPost(t, common.GraphqlURL)
	common.RequireNoGQLErrors(t, gqlResponse)

	afterTouchUids := gqlResponse.Extensions["touched_uids"]
	require.Equal(t, beforeTouchUids, afterTouchUids)
	require.Equal(t, beforeResult, gqlResponse.Data)

	// Clean up
	for _, region := range regions {
		region.delete(t, user, role)
	}
}

func (s Student) deleteByEmail(t *testing.T) {
	getParams := &common.GraphQLParams{
		Query: `
			mutation delStudent ($filter : StudentFilter!){
			  	deleteStudent (filter: $filter) {
					numUids
			  	}
			}
		`,
		Variables: map[string]interface{}{"filter": map[string]interface{}{
			"email": map[string]interface{}{"eq": s.Email},
		}},
	}
	gqlResponse := getParams.ExecuteAsPost(t, common.GraphqlURL)
	common.RequireNoGQLErrors(t, gqlResponse)
}

func (s Student) add(t *testing.T) {
	mutation := &common.GraphQLParams{
		Query: `
		mutation addStudent($student : AddStudentInput!) {
			addStudent(input: [$student]) {
				numUids
			}
		}`,
		Variables: map[string]interface{}{"student": s},
	}
	result := `{"addStudent":{"numUids": 1}}`
	gqlResponse := mutation.ExecuteAsPost(t, common.GraphqlURL)
	common.RequireNoGQLErrors(t, gqlResponse)
	require.JSONEq(t, result, string(gqlResponse.Data))
}

func TestAddMutationWithXid(t *testing.T) {
	mutation := `
	mutation addTweets($tweet: AddTweetsInput!){
      addTweets(input: [$tweet]) {
        numUids
      }
    }
	`

	tweet := common.Tweets{
		Id:        "tweet1",
		Text:      "abc",
		Timestamp: "2020-10-10",
	}
	user := "foo"
	addTweetsParams := &common.GraphQLParams{
		Headers:   common.GetJWT(t, user, "", metaInfo),
		Query:     mutation,
		Variables: map[string]interface{}{"tweet": tweet},
	}

	// Add the tweet for the first time.
	gqlResponse := addTweetsParams.ExecuteAsPost(t, common.GraphqlURL)
	common.RequireNoGQLErrors(t, gqlResponse)

	// Re-adding the tweet should fail.
	gqlResponse = addTweetsParams.ExecuteAsPost(t, common.GraphqlURL)
	require.Error(t, gqlResponse.Errors)
	require.Equal(t, len(gqlResponse.Errors), 1)
	require.Contains(t, gqlResponse.Errors[0].Error(),
		"GraphQL debug: id already exists for type Tweets")

	// Clear the tweet.
	tweet.DeleteByID(t, user, metaInfo)
}

func TestAuthWithDgraphDirective(t *testing.T) {
	students := []Student{
		{
			Email: "user1@gmail.com",
		},
		{
			Email: "user2@gmail.com",
		},
	}
	for _, student := range students {
		student.add(t)
	}

	testCases := []TestCase{{
		user:   students[0].Email,
		role:   "ADMIN",
		result: `{"queryStudent":[{"email":"` + students[0].Email + `"}]}`,
	}, {
		user:   students[0].Email,
		role:   "USER",
		result: `{"queryStudent" : []}`,
	}}

	queryStudent := `
	query {
		queryStudent {
			email
		}
	}`

	for _, tcase := range testCases {
		t.Run(tcase.role+"_"+tcase.user, func(t *testing.T) {
			queryParams := &common.GraphQLParams{
				Query:   queryStudent,
				Headers: common.GetJWT(t, tcase.user, tcase.role, metaInfo),
			}
			gqlResponse := queryParams.ExecuteAsPost(t, common.GraphqlURL)
			common.RequireNoGQLErrors(t, gqlResponse)
			require.JSONEq(t, tcase.result, string(gqlResponse.Data))
		})
	}

	// Clean up
	for _, student := range students {
		student.deleteByEmail(t)
	}
}

func TestAuthOnInterfaces(t *testing.T) {
	TestCases := []TestCase{
		{
			name: "Types inherit Interface's auth rules and its own rules",
			query: `
		query{
			queryQuestion{
				text
			}
		}
		`,
			user:   "user1@dgraph.io",
			ans:    true,
			result: `{"queryQuestion":[{"text": "A Question"}]}`,
		},
		{
			name: "Query Should return empty for non-existent user",
			query: `
		query{
			queryQuestion{
				text
			}
		}
		`,
			user:   "user3@dgraph.io",
			ans:    true,
			result: `{"queryQuestion":[]}`,
		},
		{
			name: "Types inherit Only Interface's auth rules if it doesn't have its own auth rules",
			query: `
			query{
				queryAnswer{
					text
				}
			}
			`,
			user:   "user1@dgraph.io",
			result: `{"queryAnswer": [{"text": "A Answer"}]}`,
		},
		{
			name: "Types inherit auth rules from all the different Interfaces",
			query: `
			query{
				queryFbPost{
					text
				}
			}
			`,
			user:   "user2@dgraph.io",
			role:   "ADMIN",
			result: `{"queryFbPost": [{"text": "B FbPost"}]}`,
		},
		{
			name: "Query Interface should inherit auth rules from all the interfaces",
			query: `
			query{
				queryPost(order: {asc: text}){
					text
				}
			}
			`,
			user:   "user1@dgraph.io",
			ans:    true,
			role:   "ADMIN",
			result: `{"queryPost":[{"text": "A Answer"},{"text": "A FbPost"},{"text": "A Question"}]}`,
		},
		{
			name: "Query Interface should return those implementing type whose auth rules are satisfied",
			query: `
			query{
				queryPost(order: {asc: text}){
					text
				}
			}
			`,
			user:   "user1@dgraph.io",
			ans:    true,
			result: `{"queryPost":[{"text": "A Answer"},{"text": "A Question"}]}`,
		},
		{
			name: "Query Interface should return empty if the Auth rules of interface are not satisfied",
			query: `
			query{
				queryPost(order: {asc: text}){
					text
				}
			}
			`,
			ans:    true,
			result: `{"queryPost":[]}`,
		},
	}

	for _, tcase := range TestCases {
		t.Run(tcase.name, func(t *testing.T) {
			getUserParams := &common.GraphQLParams{
				Headers: common.GetJWTForInterfaceAuth(t, tcase.user, tcase.role, tcase.ans, metaInfo),
				Query:   tcase.query,
			}
			gqlResponse := getUserParams.ExecuteAsPost(t, common.GraphqlURL)
			common.RequireNoGQLErrors(t, gqlResponse)
			require.JSONEq(t, tcase.result, string(gqlResponse.Data))
		})
	}
}

<<<<<<< HEAD
func TestAuthRulesWithNullValuesInJWT(t *testing.T) {
	testCases := []TestCase{
		{
			name: "Query with null value in jwt",
			query: `
			query {
				queryProject {
					name
				}
			}
			`,
			result: `{"queryProject":[]}`,
		},
		{
			name: "Query with null value in jwt: deep level",
			query: `
			query {
				queryUser(order: {desc: username}, first: 1) {
					username
					issues {
						msg
					}
				}
			}
			`,
			role:   "ADMIN",
			result: `{"queryUser":[{"username":"user8","issues":[]}]}`,
		},
	}

	for _, tcase := range testCases {
		queryParams := &common.GraphQLParams{
			Headers: common.GetJWTWithNullUser(t, tcase.role, metaInfo),
			Query:   tcase.query,
		}
		gqlResponse := queryParams.ExecuteAsPost(t, common.GraphqlURL)
		common.RequireNoGQLErrors(t, gqlResponse)

		if diff := cmp.Diff(tcase.result, string(gqlResponse.Data)); diff != "" {
			t.Errorf("Test: %s result mismatch (-want +got):\n%s", tcase.name, diff)
		}
	}
=======
func TestAuthOnInterfaceWithRBACPositive(t *testing.T) {
	getVehicleParams := &common.GraphQLParams{
		Query: `
		query {
			queryVehicle{
				owner
			}
		}`,
		Headers: common.GetJWT(t, "Alice", "ADMIN", metaInfo),
	}
	gqlResponse := getVehicleParams.ExecuteAsPost(t, common.GraphqlURL)
	common.RequireNoGQLErrors(t, gqlResponse)

	result := `
	{
		"queryVehicle": [
		  {
			"owner": "Bob"
		  }
		]
	  }`

	require.JSONEq(t, result, string(gqlResponse.Data))
>>>>>>> 2f341684
}

func TestQueryWithStandardClaims(t *testing.T) {
	if metaInfo.Algo == "RS256" {
		t.Skip()
	}
	testCases := []TestCase{
		{
			query: `
            query {
                queryProject (order: {asc: name}) {
					name
				}
			}`,
			jwt:    "eyJhbGciOiJIUzI1NiIsInR5cCI6IkpXVCJ9.eyJzdWIiOiIxMjM0NTY3ODkwIiwibmFtZSI6IkpvaG4gRG9lIiwiZXhwIjozNTE2MjM5MDIyLCJlbWFpbCI6InRlc3RAZGdyYXBoLmlvIiwiVVNFUiI6InVzZXIxIiwiUk9MRSI6IkFETUlOIn0.cH_EcC8Sd0pawJs96XPhpRsYVXuTybT1oUkluBDS8B4",
			result: `{"queryProject":[{"name":"Project1"},{"name":"Project2"}]}`,
		},
		{
			query: `
			query {
				queryProject {
					name
				}
			}`,
			jwt:    "eyJhbGciOiJIUzI1NiIsInR5cCI6IkpXVCJ9.eyJzdWIiOiIxMjM0NTY3ODkwIiwibmFtZSI6IkpvaG4gRG9lIiwiZXhwIjozNTE2MjM5MDIyLCJlbWFpbCI6InRlc3RAZGdyYXBoLmlvIiwiVVNFUiI6InVzZXIxIn0.wabcAkINZ6ycbEuziTQTSpv8T875Ky7JQu68ynoyDQE",
			result: `{"queryProject":[{"name":"Project1"}]}`,
		},
	}

	for _, tcase := range testCases {
		queryParams := &common.GraphQLParams{
			Headers: make(http.Header),
			Query:   tcase.query,
		}
		queryParams.Headers.Set(metaInfo.Header, tcase.jwt)

		gqlResponse := queryParams.ExecuteAsPost(t, common.GraphqlURL)
		common.RequireNoGQLErrors(t, gqlResponse)

		if diff := cmp.Diff(tcase.result, string(gqlResponse.Data)); diff != "" {
			t.Errorf("Test: %s result mismatch (-want +got):\n%s", tcase.name, diff)
		}
	}
}

func TestAuthRulesWithMissingJWT(t *testing.T) {
	testCases := []TestCase{
		{name: "Query non auth field without JWT Token",
			query: `
			query {
			  queryRole(filter: {permission: { eq: EDIT }}) {
				permission
			  }
			}`,
			result: `{"queryRole":[{"permission":"EDIT"}]}`,
		},
		{name: "Query auth field without JWT Token",
			query: `
			query {
				queryMovie {
					content
				}
			}`,
			result: `{"queryMovie":[{"content":"Movie4"}]}`,
		},
		{name: "Query empty auth field without JWT Token",
			query: `
			query {
				queryReview {
					comment
				}
			}`,
			result: `{"queryReview":[{"comment":"Nice movie"}]}`,
		},
		{name: "Query auth field with partial JWT Token",
			query: `
			query {
				queryProject {
					name
				}
			}`,
			user:   "user1",
			result: `{"queryProject":[{"name":"Project1"}]}`,
		},
		{name: "Query auth field with invalid JWT Token",
			query: `
			query {
				queryProject {
					name
				}
			}`,
			user:   "user1",
			role:   "ADMIN",
			result: `{"queryProject":[]}`,
		},
	}

	for _, tcase := range testCases {
		queryParams := &common.GraphQLParams{
			Query: tcase.query,
		}

		testInvalidKey := strings.HasSuffix(tcase.name, "invalid JWT Token")
		if testInvalidKey {
			queryParams.Headers = common.GetJWT(t, tcase.user, tcase.role, metaInfo)
			jwtVar := queryParams.Headers.Get(metaInfo.Header)

			// Create a invalid JWT signature.
			jwtVar = jwtVar + "A"
			queryParams.Headers.Set(metaInfo.Header, jwtVar)
		} else if tcase.user != "" || tcase.role != "" {
			queryParams.Headers = common.GetJWT(t, tcase.user, tcase.role, metaInfo)
		}

		gqlResponse := queryParams.ExecuteAsPost(t, common.GraphqlURL)
		if testInvalidKey {
			require.Contains(t, gqlResponse.Errors[0].Error(),
				"couldn't rewrite query queryProject because unable to parse jwt token")
		} else {
			common.RequireNoGQLErrors(t, gqlResponse)
		}

		if diff := cmp.Diff(tcase.result, string(gqlResponse.Data)); diff != "" {
			t.Errorf("Test: %s result mismatch (-want +got):\n%s", tcase.name, diff)
		}
	}
}

func TestOrderAndOffset(t *testing.T) {
	tasks := Tasks{
		Task{
			Name: "First Task four occurrence",
			Occurrences: []*TaskOccurrence{
				{Due: "2020-07-19T08:00:00", Comp: "2020-07-19T08:00:00"},
				{Due: "2020-07-19T08:00:00", Comp: "2020-07-19T08:00:00"},
				{Due: "2020-07-19T08:00:00", Comp: "2020-07-19T08:00:00"},
				{Due: "2020-07-19T08:00:00", Comp: "2020-07-19T08:00:00"},
			},
		},
		Task{
			Name: "Second Task single occurrence",
			Occurrences: []*TaskOccurrence{
				{Due: "2020-07-19T08:00:00", Comp: "2020-07-19T08:00:00"},
			},
		},
		Task{
			Name:        "Third Task no occurrence",
			Occurrences: []*TaskOccurrence{},
		},
		Task{
			Name: "Fourth Task two occurrences",
			Occurrences: []*TaskOccurrence{
				{Due: "2020-07-19T08:00:00", Comp: "2020-07-19T08:00:00"},
				{Due: "2020-07-19T08:00:00", Comp: "2020-07-19T08:00:00"},
			},
		},
		Task{
			Name: "Fifth one, two occurrences",
			Occurrences: []*TaskOccurrence{
				{Due: "2020-07-19T08:00:00", Comp: "2020-07-19T08:00:00"},
				{Due: "2020-07-19T08:00:00", Comp: "2020-07-19T08:00:00"},
			},
		},
		Task{
			Name: "Sixth Task four occurrences",
			Occurrences: []*TaskOccurrence{
				{Due: "2020-07-19T08:00:00", Comp: "2020-07-19T08:00:00"},
				{Due: "2020-07-19T08:00:00", Comp: "2020-07-19T08:00:00"},
				{Due: "2020-07-19T08:00:00", Comp: "2020-07-19T08:00:00"},
				{Due: "2020-07-19T08:00:00", Comp: "2020-07-19T08:00:00"},
			},
		},
	}
	tasks.add(t)

	query := `
	query {
	  queryTask(filter: {name: {anyofterms: "Task"}}, first: 4, offset: 1, order: {asc : name}) {
		name
		occurrences(first: 2) {
		  due
		  comp
		}
	  }
	}
	`
	testCases := []TestCase{{
		user: "user1",
		role: "ADMIN",
		result: `
		{
		"queryTask": [
		  {
			"name": "Fourth Task two occurrences",
			"occurrences": [
			  {
				"due": "2020-07-19T08:00:00Z",
				"comp": "2020-07-19T08:00:00Z"
			  },
			  {
				"due": "2020-07-19T08:00:00Z",
				"comp": "2020-07-19T08:00:00Z"
			  }
			]
		  },
		  {
			"name": "Second Task single occurrence",
			"occurrences": [
			  {
				"due": "2020-07-19T08:00:00Z",
				"comp": "2020-07-19T08:00:00Z"
			  }
			]
		  },
		  {
			"name": "Sixth Task four occurrences",
			"occurrences": [
			  {
				"due": "2020-07-19T08:00:00Z",
				"comp": "2020-07-19T08:00:00Z"
			  },
			  {
				"due": "2020-07-19T08:00:00Z",
				"comp": "2020-07-19T08:00:00Z"
			  }
			]
		  },
		  {
			"name": "Third Task no occurrence",
			"occurrences": []
		  }
		]
	  }
		`,
	}}

	for _, tcase := range testCases {
		t.Run(tcase.role+tcase.user, func(t *testing.T) {
			getUserParams := &common.GraphQLParams{
				Headers: common.GetJWT(t, tcase.user, tcase.role, metaInfo),
				Query:   query,
			}

			gqlResponse := getUserParams.ExecuteAsPost(t, common.GraphqlURL)
			common.RequireNoGQLErrors(t, gqlResponse)

			require.JSONEq(t, tcase.result, string(gqlResponse.Data))
		})
	}

	// Clean up `Task`
	getParams := &common.GraphQLParams{
		Query: `
		mutation DelTask {
		  deleteTask(filter: {}) {
			numUids
		  }
		}
		`,
		Variables: map[string]interface{}{"tasks": tasks},
	}
	gqlResponse := getParams.ExecuteAsPost(t, common.GraphqlURL)
	common.RequireNoGQLErrors(t, gqlResponse)

	// Clean up `TaskOccurrence`
	getParams = &common.GraphQLParams{
		Query: `
		mutation DelTaskOccuerence {
		  deleteTaskOccurrence(filter: {}) {
			numUids
		  }
		}
		`,
		Variables: map[string]interface{}{"tasks": tasks},
	}
	gqlResponse = getParams.ExecuteAsPost(t, common.GraphqlURL)
	common.RequireNoGQLErrors(t, gqlResponse)
}

func TestOrRBACFilter(t *testing.T) {
	testCases := []TestCase{{
		user: "user1",
		role: "ADMIN",
		result: `{
                            "queryProject": [
                              {
                                "name": "Project1"
                              },
                              {
                                "name": "Project2"
                              }
                            ]
                        }`,
	}, {
		user: "user1",
		role: "USER",
		result: `{
                            "queryProject": [
                              {
                                "name": "Project1"
                              }
                            ]
                        }`,
	}, {
		user: "user4",
		role: "USER",
		result: `{
                            "queryProject": [
                              {
                                "name": "Project2"
                              }
                            ]
                        }`,
	}}

	query := `
            query {
                queryProject (order: {asc: name}) {
			name
		}
	    }
	`

	for _, tcase := range testCases {
		t.Run(tcase.role+tcase.user, func(t *testing.T) {
			getUserParams := &common.GraphQLParams{
				Headers: common.GetJWT(t, tcase.user, tcase.role, metaInfo),
				Query:   query,
			}

			gqlResponse := getUserParams.ExecuteAsPost(t, common.GraphqlURL)
			common.RequireNoGQLErrors(t, gqlResponse)

			require.JSONEq(t, string(gqlResponse.Data), tcase.result)
		})
	}
}

func getColID(t *testing.T, tcase TestCase) string {
	query := `
		query($name: String!) {
		    queryColumn(filter: {name: {eq: $name}}) {
		        colID
		    	name
		    }
		}
	`

	var result struct {
		QueryColumn []*Column
	}

	getUserParams := &common.GraphQLParams{
		Headers:   common.GetJWT(t, tcase.user, tcase.role, metaInfo),
		Query:     query,
		Variables: map[string]interface{}{"name": tcase.name},
	}

	gqlResponse := getUserParams.ExecuteAsPost(t, common.GraphqlURL)
	common.RequireNoGQLErrors(t, gqlResponse)

	err := json.Unmarshal(gqlResponse.Data, &result)
	require.Nil(t, err)

	if len(result.QueryColumn) > 0 {
		return result.QueryColumn[0].ColID
	}

	return ""
}

func TestRootGetFilter(t *testing.T) {
	idCol1 := getColID(t, TestCase{user: "user1", role: "USER", name: "Column1"})
	idCol2 := getColID(t, TestCase{user: "user2", role: "USER", name: "Column2"})
	require.NotEqual(t, idCol1, "")
	require.NotEqual(t, idCol2, "")

	tcases := []TestCase{{
		user:   "user1",
		role:   "USER",
		result: `{"getColumn": {"name": "Column1"}}`,
		name:   idCol1,
	}, {
		user:   "user1",
		role:   "USER",
		result: `{"getColumn": null}`,
		name:   idCol2,
	}, {
		user:   "user2",
		role:   "USER",
		result: `{"getColumn": {"name": "Column2"}}`,
		name:   idCol2,
	}}

	query := `
		query($id: ID!) {
		    getColumn(colID: $id) {
				name
		    }
		}
	`

	for _, tcase := range tcases {
		t.Run(tcase.role+tcase.user, func(t *testing.T) {
			getUserParams := &common.GraphQLParams{
				Headers:   common.GetJWT(t, tcase.user, tcase.role, metaInfo),
				Query:     query,
				Variables: map[string]interface{}{"id": tcase.name},
			}

			gqlResponse := getUserParams.ExecuteAsPost(t, common.GraphqlURL)
			common.RequireNoGQLErrors(t, gqlResponse)

			require.JSONEq(t, string(gqlResponse.Data), tcase.result)
		})
	}
}

func getProjectID(t *testing.T, tcase TestCase) string {
	query := `
		query($name: String!) {
		    queryProject(filter: {name: {eq: $name}}) {
		        projID
		    }
		}
	`

	var result struct {
		QueryProject []*Project
	}

	getUserParams := &common.GraphQLParams{
		Headers:   common.GetJWT(t, tcase.user, tcase.role, metaInfo),
		Query:     query,
		Variables: map[string]interface{}{"name": tcase.name},
	}

	gqlResponse := getUserParams.ExecuteAsPost(t, common.GraphqlURL)
	common.RequireNoGQLErrors(t, gqlResponse)

	err := json.Unmarshal(gqlResponse.Data, &result)
	require.Nil(t, err)

	if len(result.QueryProject) > 0 {
		return result.QueryProject[0].ProjID
	}

	return ""
}

func TestRootGetDeepFilter(t *testing.T) {
	idProject1 := getProjectID(t, TestCase{user: "user1", role: "USER", name: "Project1"})
	idProject2 := getProjectID(t, TestCase{user: "user2", role: "USER", name: "Project2"})
	require.NotEqual(t, idProject1, "")
	require.NotEqual(t, idProject2, "")

	tcases := []TestCase{{
		user:   "user1",
		role:   "USER",
		result: `{"getProject":{"name":"Project1","columns":[{"name":"Column1"}]}}`,
		name:   idProject1,
	}, {
		user:   "user1",
		role:   "USER",
		result: `{"getProject": null}`,
		name:   idProject2,
	}, {
		user:   "user2",
		role:   "USER",
		result: `{"getProject":{"name":"Project2","columns":[{"name":"Column2"},{"name":"Column3"}]}}`,
		name:   idProject2,
	}}

	query := `
		query($id: ID!) {
		    getProject(projID: $id) {
				name
				columns(order: {asc: name}) {
          				name
				}
		    }
		}
	`

	for _, tcase := range tcases {
		t.Run(tcase.role+tcase.user, func(t *testing.T) {
			getUserParams := &common.GraphQLParams{
				Headers:   common.GetJWT(t, tcase.user, tcase.role, metaInfo),
				Query:     query,
				Variables: map[string]interface{}{"id": tcase.name},
			}

			gqlResponse := getUserParams.ExecuteAsPost(t, common.GraphqlURL)
			common.RequireNoGQLErrors(t, gqlResponse)

			require.JSONEq(t, string(gqlResponse.Data), tcase.result)
		})
	}
}

func TestDeepFilter(t *testing.T) {
	tcases := []TestCase{{
		user:   "user1",
		role:   "USER",
		result: `{"queryProject":[{"name":"Project1","columns":[{"name":"Column1"}]}]}`,
		name:   "Column1",
	}, {
		user:   "user2",
		role:   "USER",
		result: `{"queryProject":[{"name":"Project1","columns":[{"name":"Column1"}]}, {"name":"Project2","columns":[]}]}`,
		name:   "Column1",
	}, {
		user:   "user2",
		role:   "USER",
		result: `{"queryProject":[{"name":"Project1","columns":[]}, {"name":"Project2","columns":[{"name":"Column3"}]}]}`,
		name:   "Column3",
	}}

	query := `
		query($name: String!) {
		    queryProject (order: {asc: name}) {
		       name
		       columns (filter: {name: {eq: $name}}, first: 1) {
		       	   name
                       }
                    }
                 }
	`

	for _, tcase := range tcases {
		t.Run(tcase.role+tcase.user, func(t *testing.T) {
			getUserParams := &common.GraphQLParams{
				Headers:   common.GetJWT(t, tcase.user, tcase.role, metaInfo),
				Query:     query,
				Variables: map[string]interface{}{"name": tcase.name},
			}

			gqlResponse := getUserParams.ExecuteAsPost(t, common.GraphqlURL)
			common.RequireNoGQLErrors(t, gqlResponse)
			require.JSONEq(t, string(gqlResponse.Data), tcase.result)
		})
	}
}

func TestRootFilter(t *testing.T) {
	testCases := []TestCase{{
		user:   "user1",
		role:   "USER",
		result: `{"queryColumn": [{"name": "Column1"}]}`,
	}, {
		user:   "user2",
		role:   "USER",
		result: `{"queryColumn": [{"name": "Column1"}, {"name": "Column2"}, {"name": "Column3"}]}`,
	}, {
		user:   "user4",
		role:   "USER",
		result: `{"queryColumn": [{"name": "Column2"}, {"name": "Column3"}]}`,
	}}
	query := `
	query {
		queryColumn(order: {asc: name}) {
			name
		}
	}`

	for _, tcase := range testCases {
		t.Run(tcase.role+tcase.user, func(t *testing.T) {
			getUserParams := &common.GraphQLParams{
				Headers: common.GetJWT(t, tcase.user, tcase.role, metaInfo),
				Query:   query,
			}

			gqlResponse := getUserParams.ExecuteAsPost(t, common.GraphqlURL)
			common.RequireNoGQLErrors(t, gqlResponse)

			require.JSONEq(t, string(gqlResponse.Data), tcase.result)
		})
	}
}

func TestRootAggregateQuery(t *testing.T) {
	testCases := []TestCase{
		{
			user: "user1",
			role: "USER",
			result: `
						{
							"aggregateColumn":
								{
									"count": 1,
									"nameMin": "Column1",
									"nameMax": "Column1"
								}
						}`,
		},
		{
			user: "user2",
			role: "USER",
			result: `
						{
							"aggregateColumn":
								{
									"count": 3,
									"nameMin": "Column1",
									"nameMax": "Column3"
								}
						}`,
		},
		{
			user: "user4",
			role: "USER",
			result: `
						{
							"aggregateColumn":
								{
									"count": 2,
									"nameMin": "Column2",
									"nameMax": "Column3"
								}
						}`,
		},
	}
	query := `
	query {
		aggregateColumn {
			count
			nameMin
			nameMax
		}
	}`

	for _, tcase := range testCases {
		t.Run(tcase.role+tcase.user, func(t *testing.T) {
			params := &common.GraphQLParams{
				Headers: common.GetJWT(t, tcase.user, tcase.role, metaInfo),
				Query:   query,
			}

			gqlResponse := params.ExecuteAsPost(t, common.GraphqlURL)
			common.RequireNoGQLErrors(t, gqlResponse)

			require.JSONEq(t, tcase.result, string(gqlResponse.Data))
		})
	}
}

func TestDeepRBACValue(t *testing.T) {
	testCases := []TestCase{
		{user: "user1", role: "USER", result: `{"queryUser": [{"username": "user1", "issues":[]}]}`},
		{user: "user1", role: "ADMIN", result: `{"queryUser":[{"username":"user1","issues":[{"msg":"Issue1"}]}]}`},
	}

	query := `
	query {
	  queryUser (filter:{username:{eq:"user1"}}) {
		username
		issues {
		  msg
		}
	  }
	}
	`

	for _, tcase := range testCases {
		t.Run(tcase.role+tcase.user, func(t *testing.T) {
			getUserParams := &common.GraphQLParams{
				Headers: common.GetJWT(t, tcase.user, tcase.role, metaInfo),
				Query:   query,
			}

			gqlResponse := getUserParams.ExecuteAsPost(t, common.GraphqlURL)
			common.RequireNoGQLErrors(t, gqlResponse)

			require.JSONEq(t, string(gqlResponse.Data), tcase.result)
		})
	}
}

func TestRBACFilter(t *testing.T) {
	testCases := []TestCase{
		{role: "USER", result: `{"queryLog": []}`},
		{result: `{"queryLog": []}`},
		{role: "ADMIN", result: `{"queryLog": [{"logs": "Log1"},{"logs": "Log2"}]}`}}

	query := `
		query {
			queryLog (order: {asc: logs}) {
		    	logs
		    }
		}
	`

	for _, tcase := range testCases {
		t.Run(tcase.role+tcase.user, func(t *testing.T) {
			getUserParams := &common.GraphQLParams{
				Headers: common.GetJWT(t, tcase.user, tcase.role, metaInfo),
				Query:   query,
			}

			gqlResponse := getUserParams.ExecuteAsPost(t, common.GraphqlURL)
			common.RequireNoGQLErrors(t, gqlResponse)

			require.JSONEq(t, string(gqlResponse.Data), tcase.result)
		})
	}
}

func TestRBACFilterWithAggregateQuery(t *testing.T) {
	testCases := []TestCase{
		{
			role: "USER",
			result: `
						{
							"aggregateLog": null
						}`,
		},
		{
			result: `
						{
							"aggregateLog": null
						}`,
		},
		{
			role: "ADMIN",
			result: `
						{
							"aggregateLog":
								{
									"count": 2,
									"randomMin": "test",
									"randomMax": "test"
								}
						}`,
		},
	}

	query := `
		query {
			aggregateLog {
		    	count
				randomMin
				randomMax
		    }
		}
	`

	for _, tcase := range testCases {
		t.Run(tcase.role+tcase.user, func(t *testing.T) {
			params := &common.GraphQLParams{
				Headers: common.GetJWT(t, tcase.user, tcase.role, metaInfo),
				Query:   query,
			}

			gqlResponse := params.ExecuteAsPost(t, common.GraphqlURL)
			common.RequireNoGQLErrors(t, gqlResponse)

			require.JSONEq(t, tcase.result, string(gqlResponse.Data))
		})
	}
}

func TestAndRBACFilter(t *testing.T) {
	testCases := []TestCase{{
		user:   "user1",
		role:   "USER",
		result: `{"queryIssue": []}`,
	}, {
		user:   "user2",
		role:   "USER",
		result: `{"queryIssue": []}`,
	}, {
		user:   "user2",
		role:   "ADMIN",
		result: `{"queryIssue": [{"msg": "Issue2"}]}`,
	}}
	query := `
		query {
                    queryIssue (order: {asc: msg}) {
			msg
		    }
		}
	`

	for _, tcase := range testCases {
		t.Run(tcase.role+tcase.user, func(t *testing.T) {
			getUserParams := &common.GraphQLParams{
				Headers: common.GetJWT(t, tcase.user, tcase.role, metaInfo),
				Query:   query,
			}

			gqlResponse := getUserParams.ExecuteAsPost(t, common.GraphqlURL)
			common.RequireNoGQLErrors(t, gqlResponse)

			require.JSONEq(t, string(gqlResponse.Data), tcase.result)
		})
	}
}

func TestNestedFilter(t *testing.T) {
	testCases := []TestCase{{
		user: "user1",
		role: "USER",
		result: `
{
   "queryMovie": [
      {
         "content": "Movie2",
         "regionsAvailable": [
            {
               "name": "Region1"
            }
         ]
      },
      {
         "content": "Movie3",
         "regionsAvailable": [
            {
               "name": "Region1"
            },
            {
               "name": "Region4"
            }
         ]
      },
      {
         "content": "Movie4",
         "regionsAvailable": [
            {
               "name": "Region5"
            }
         ]
      }
   ]
}
		`,
	}, {
		user: "user2",
		role: "USER",
		result: `
{
   "queryMovie": [
      {
         "content": "Movie1",
         "regionsAvailable": [
            {
               "name": "Region2"
            },
            {
               "name": "Region3"
            }
         ]
      },
      {
         "content": "Movie2",
         "regionsAvailable": [
            {
               "name": "Region1"
            }
         ]
      },
      {
         "content": "Movie3",
         "regionsAvailable": [
            {
               "name": "Region1"
            },
            {
               "name": "Region4"
            }
         ]
      },
      {
         "content": "Movie4",
         "regionsAvailable": [
            {
               "name": "Region5"
            }
         ]
      }
   ]
}
		`,
	}}

	query := `
		query {	
			queryMovie (order: {asc: content}) {
		           content
		           regionsAvailable (order: {asc: name}) {
		           	name
		           }
		    }
		}
	`

	for _, tcase := range testCases {
		t.Run(tcase.role+tcase.user, func(t *testing.T) {
			getUserParams := &common.GraphQLParams{
				Headers: common.GetJWT(t, tcase.user, tcase.role, metaInfo),
				Query:   query,
			}

			gqlResponse := getUserParams.ExecuteAsPost(t, common.GraphqlURL)
			common.RequireNoGQLErrors(t, gqlResponse)

			require.JSONEq(t, string(gqlResponse.Data), tcase.result)
		})
	}
}

func TestDeleteAuthRule(t *testing.T) {
	AddDeleteAuthTestData(t)
	testCases := []TestCase{
		{
			name: "user with secret info",
			user: "user1",
			filter: map[string]interface{}{
				"aSecret": map[string]interface{}{
					"anyofterms": "Secret data",
				},
			},
			result: `{"deleteUserSecret":{"msg":"Deleted","numUids":1}}`,
		},
		{
			name: "user without secret info",
			user: "user2",
			filter: map[string]interface{}{
				"aSecret": map[string]interface{}{
					"anyofterms": "Sensitive information",
				},
			},
			result: `{"deleteUserSecret":{"msg":"No nodes were deleted","numUids":0}}`,
		},
	}
	query := `
		 mutation deleteUserSecret($filter: UserSecretFilter!){
		  deleteUserSecret(filter: $filter) {
			msg
			numUids
		  }
		}
	`

	for _, tcase := range testCases {
		getUserParams := &common.GraphQLParams{
			Headers: common.GetJWT(t, tcase.user, tcase.role, metaInfo),
			Query:   query,
			Variables: map[string]interface{}{
				"filter": tcase.filter,
			},
		}

		gqlResponse := getUserParams.ExecuteAsPost(t, common.GraphqlURL)
		common.RequireNoGQLErrors(t, gqlResponse)

		if diff := cmp.Diff(tcase.result, string(gqlResponse.Data)); diff != "" {
			t.Errorf("result mismatch (-want +got):\n%s", diff)
		}
	}
}

func AddDeleteAuthTestData(t *testing.T) {
	client, err := testutil.DgraphClient(common.Alpha1gRPC)
	require.NoError(t, err)
	data := `[{
		"uid": "_:usersecret1",
		"dgraph.type": "UserSecret",
		"UserSecret.aSecret": "Secret data",
		"UserSecret.ownedBy": "user1"
		}]`

	err = common.PopulateGraphQLData(client, []byte(data))
	require.NoError(t, err)
}

func AddDeleteDeepAuthTestData(t *testing.T) {
	client, err := testutil.DgraphClient(common.Alpha1gRPC)
	require.NoError(t, err)

	userQuery := `{
	query(func: type(User)) @filter(eq(User.username, "user1") or eq(User.username, "user3") or
		eq(User.username, "user5") ) {
    	uid
  	} }`

	txn := client.NewTxn()
	resp, err := txn.Query(context.Background(), userQuery)
	require.NoError(t, err)

	var user uidResult
	err = json.Unmarshal(resp.Json, &user)
	require.NoError(t, err)
	require.True(t, len(user.Query) == 3)

	columnQuery := `{
  	query(func: type(Column)) @filter(eq(Column.name, "Column1")) {
		uid
		Column.name
  	} }`

	resp, err = txn.Query(context.Background(), columnQuery)
	require.NoError(t, err)

	var column uidResult
	err = json.Unmarshal(resp.Json, &column)
	require.NoError(t, err)
	require.True(t, len(column.Query) == 1)

	data := fmt.Sprintf(`[{
		"uid": "_:ticket1",
		"dgraph.type": "Ticket",
		"Ticket.onColumn": {"uid": "%s"},
		"Ticket.title": "Ticket1",
		"ticket.assignedTo": [{"uid": "%s"}, {"uid": "%s"}, {"uid": "%s"}]
	}]`, column.Query[0].UID, user.Query[0].UID, user.Query[1].UID, user.Query[2].UID)

	err = common.PopulateGraphQLData(client, []byte(data))
	require.NoError(t, err)
}

func TestDeleteDeepAuthRule(t *testing.T) {
	AddDeleteDeepAuthTestData(t)
	testCases := []TestCase{
		{
			name: "ticket without edit permission",
			user: "user3",
			filter: map[string]interface{}{
				"title": map[string]interface{}{
					"anyofterms": "Ticket2",
				},
			},
			result: `{"deleteTicket":{"msg":"No nodes were deleted","numUids":0}}`,
		},
		{
			name: "ticket with edit permission",
			user: "user5",
			filter: map[string]interface{}{
				"title": map[string]interface{}{
					"anyofterms": "Ticket1",
				},
			},
			result: `{"deleteTicket":{"msg":"Deleted","numUids":1}}`,
		},
	}
	query := `
		mutation deleteTicket($filter: TicketFilter!) {
		  deleteTicket(filter: $filter) {
			msg
			numUids
		  }
		}
	`

	for _, tcase := range testCases {
		getUserParams := &common.GraphQLParams{
			Headers: common.GetJWT(t, tcase.user, tcase.role, metaInfo),
			Query:   query,
			Variables: map[string]interface{}{
				"filter": tcase.filter,
			},
		}

		gqlResponse := getUserParams.ExecuteAsPost(t, common.GraphqlURL)
		common.RequireNoGQLErrors(t, gqlResponse)

		if diff := cmp.Diff(tcase.result, string(gqlResponse.Data)); diff != "" {
			t.Errorf("result mismatch (-want +got):\n%s", diff)
		}
	}
}

func TestDeepRBACValueCascade(t *testing.T) {
	testCases := []TestCase{
		{
			user: "user1",
			role: "USER",
			query: `
			query {
			  queryUser (filter:{username:{eq:"user1"}}) @cascade {
				username
				issues {
				  msg
				}
			  }
			}`,
			result: `{"queryUser": []}`,
		},
		{
			user: "user1",
			role: "USER",
			query: `
			query {
			  queryUser (filter:{username:{eq:"user1"}}) {
				username
				issues @cascade {
				  msg
				}
			  }
			}`,
			result: `{"queryUser": [{"username": "user1", "issues":[]}]}`,
		},
		{
			user: "user1",
			role: "ADMIN",
			query: `
			query {
			  queryUser (filter:{username:{eq:"user1"}}) @cascade {
				username
				issues {
				  msg
				}
			  }
			}`,
			result: `{"queryUser":[{"username":"user1","issues":[{"msg":"Issue1"}]}]}`,
		},
	}

	for _, tcase := range testCases {
		t.Run(tcase.role+tcase.user, func(t *testing.T) {
			getUserParams := &common.GraphQLParams{
				Headers: common.GetJWT(t, tcase.user, tcase.role, metaInfo),
				Query:   tcase.query,
			}

			gqlResponse := getUserParams.ExecuteAsPost(t, common.GraphqlURL)
			common.RequireNoGQLErrors(t, gqlResponse)

			require.JSONEq(t, string(gqlResponse.Data), tcase.result)
		})
	}
}

func TestMain(m *testing.M) {
	schema, data := common.BootstrapAuthData()
	jwtAlgo := []string{jwt.SigningMethodHS256.Name, jwt.SigningMethodRS256.Name}
	for _, algo := range jwtAlgo {
		authSchema, err := testutil.AppendAuthInfo(schema, algo, "./sample_public_key.pem", false)
		if err != nil {
			panic(err)
		}

		authMeta := testutil.SetAuthMeta(string(authSchema))
		metaInfo = &testutil.AuthMeta{
			PublicKey:      authMeta.VerificationKey,
			Namespace:      authMeta.Namespace,
			Algo:           authMeta.Algo,
			Header:         authMeta.Header,
			PrivateKeyPath: "./sample_private_key.pem",
		}

		common.BootstrapServer(authSchema, data)
		// Data is added only in the first iteration, but the schema is added every iteration.
		if data != nil {
			data = nil
		}
		exitCode := m.Run()
		if exitCode != 0 {
			os.Exit(exitCode)
		}
	}
	os.Exit(0)
}

func TestChildAggregateQueryWithDeepRBAC(t *testing.T) {
	testCases := []TestCase{
		{
			user: "user1",
			role: "USER",
			result: `{
						"queryUser":
							[
								{
									"username": "user1",
									"issuesAggregate": {
										"count": null,
										"msgMax": null,
										"msgMin": null
									}
								}
							]
					}`},
		{
			user: "user1",
			role: "ADMIN",
			result: `{
						"queryUser":
							[
								{
									"username":"user1",
									"issuesAggregate":
										{
											"count":1,
											"msgMax": "Issue1",
											"msgMin": "Issue1"
										}
								}
							]
					}`},
	}

	query := `
	query {
	  queryUser (filter:{username:{eq:"user1"}}) {
		username
		issuesAggregate {
		  count
		  msgMax
		  msgMin
		}
	  }
	}
	`

	for _, tcase := range testCases {
		t.Run(tcase.role+tcase.user, func(t *testing.T) {
			getUserParams := &common.GraphQLParams{
				Headers: common.GetJWT(t, tcase.user, tcase.role, metaInfo),
				Query:   query,
			}

			gqlResponse := getUserParams.ExecuteAsPost(t, common.GraphqlURL)
			common.RequireNoGQLErrors(t, gqlResponse)

			require.JSONEq(t, tcase.result, string(gqlResponse.Data))
		})
	}
}

func TestChildAggregateQueryWithOtherFields(t *testing.T) {
	testCases := []TestCase{
		{
			user: "user1",
			role: "USER",
			result: `{
						"queryUser":
							[
								{
									"username": "user1",
									"issues":[],
									"issuesAggregate": {
										"count": null,
										"msgMin": null,
										"msgMax": null
									}
								}
							]
					}`},
		{
			user: "user1",
			role: "ADMIN",
			result: `{
						"queryUser":
							[
								{
									"username":"user1",
									"issues":
										[
											{
												"msg":"Issue1"
											}
										],
									"issuesAggregate":
										{
											"count": 1,
											"msgMin": "Issue1",
											"msgMax": "Issue1"
										}
								}
							]
					}`},
	}

	query := `
	query {
	  queryUser (filter:{username:{eq:"user1"}}) {
		username
		issuesAggregate {
		  count
		  msgMin
		  msgMax
		}
		issues {
		  msg
		}
	  }
	}
	`

	for _, tcase := range testCases {
		t.Run(tcase.role+tcase.user, func(t *testing.T) {
			getUserParams := &common.GraphQLParams{
				Headers: common.GetJWT(t, tcase.user, tcase.role, metaInfo),
				Query:   query,
			}

			gqlResponse := getUserParams.ExecuteAsPost(t, common.GraphqlURL)
			common.RequireNoGQLErrors(t, gqlResponse)

			require.JSONEq(t, tcase.result, string(gqlResponse.Data))
		})
	}
}

func checkLogPassword(t *testing.T, logID, pwd, role string) *common.GraphQLResponse {
	// Check Log Password for given logID, pwd, role
	checkLogParamsFalse := &common.GraphQLParams{
		Headers: common.GetJWT(t, "SomeUser", role, metaInfo),
		Query: `query checkLogPassword($name: ID!, $pwd: String!) {
			checkLogPassword(id: $name, pwd: $pwd) { id }
		}`,
		Variables: map[string]interface{}{
			"name": logID,
			"pwd":  pwd,
		},
	}

	gqlResponse := checkLogParamsFalse.ExecuteAsPost(t, common.GraphqlURL)
	common.RequireNoGQLErrors(t, gqlResponse)
	return gqlResponse
}

func deleteLog(t *testing.T, logID string) {
	deleteLogParams := &common.GraphQLParams{
		Query: `
		mutation DelLog($logID: ID!) {
		  deleteLog(filter:{id:[$logID]}) {
			numUids
		  }
		}
		`,
		Variables: map[string]interface{}{"logID": logID},
		Headers:   common.GetJWT(t, "SomeUser", "ADMIN", metaInfo),
	}
	gqlResponse := deleteLogParams.ExecuteAsPost(t, common.GraphqlURL)
	common.RequireNoGQLErrors(t, gqlResponse)
}

func deleteUser(t *testing.T, username string) {
	deleteUserParams := &common.GraphQLParams{
		Headers: common.GetJWT(t, username, "ADMIN", metaInfo),
		Query: `
		mutation DelUser($username: String!) {
		  deleteUser(filter:{username: {eq: $username } } ) {
			numUids
		  }
		}
		`,
		Variables: map[string]interface{}{"username": username},
	}
	gqlResponse := deleteUserParams.ExecuteAsPost(t, common.GraphqlURL)
	common.RequireNoGQLErrors(t, gqlResponse)
}

func TestAuthWithSecretDirective(t *testing.T) {

	// Check that no auth rule is applied to checkUserPassword query.
	newUser := &common.User{
		Username: "Test User",
		Password: "password",
		IsPublic: true,
	}

	addUserParams := &common.GraphQLParams{
		Query: `mutation addUser($user: [AddUserInput!]!) {
			addUser(input: $user) {
				user {
					username
				}
			}
		}`,
		Variables: map[string]interface{}{"user": []*common.User{newUser}},
	}

	gqlResponse := addUserParams.ExecuteAsPost(t, common.GraphqlURL)
	require.Equal(t, `{"addUser":{"user":[{"username":"Test User"}]}}`,
		string(gqlResponse.Data))

	checkUserParams := &common.GraphQLParams{
		Query: `query checkUserPassword($name: String!, $pwd: String!) {
					checkUserPassword(username: $name, password: $pwd) { 
						username
						isPublic
					}
				}`,
		Variables: map[string]interface{}{
			"name": newUser.Username,
			"pwd":  newUser.Password,
		},
	}

	gqlResponse = checkUserParams.ExecuteAsPost(t, common.GraphqlURL)
	common.RequireNoGQLErrors(t, gqlResponse)

	var result struct {
		CheckUserPassword *common.User `json:"checkUserPassword,omitempty"`
	}

	err := json.Unmarshal([]byte(gqlResponse.Data), &result)
	require.Nil(t, err)

	opt := cmpopts.IgnoreFields(common.User{}, "Password")
	if diff := cmp.Diff(newUser, result.CheckUserPassword, opt); diff != "" {
		t.Errorf("result mismatch (-want +got):\n%s", diff)
	}
	deleteUser(t, newUser.Username)

	// Check that checkLogPassword works with RBAC rule
	newLog := &Log{
		Pwd: "password",
	}

	addLogParams := &common.GraphQLParams{
		Headers: common.GetJWT(t, "Random", "ADMIN", metaInfo),
		Query: `mutation addLog($log: [AddLogInput!]!) {
			addLog(input: $log) {
				log {
					id
				}
			}
		}`,
		Variables: map[string]interface{}{"log": []*Log{newLog}},
	}

	gqlResponse = addLogParams.ExecuteAsPost(t, common.GraphqlURL)
	var addLogResult struct {
		AddLog struct {
			Log []*Log
		}
	}

	err = json.Unmarshal([]byte(gqlResponse.Data), &addLogResult)
	require.Nil(t, err)
	// Id of the created log
	logID := addLogResult.AddLog.Log[0].Id

	// checkLogPassword with RBAC rule true should work
	gqlResponse = checkLogPassword(t, logID, newLog.Pwd, "Admin")
	var resultLog struct {
		CheckLogPassword *Log `json:"checkLogPassword,omitempty"`
	}

	err = json.Unmarshal([]byte(gqlResponse.Data), &resultLog)
	require.Nil(t, err)

	require.Equal(t, resultLog.CheckLogPassword.Id, logID)

	// checkLogPassword with RBAC rule false should not work
	gqlResponse = checkLogPassword(t, logID, newLog.Pwd, "USER")
	require.JSONEq(t, `{"checkLogPassword": null}`, string(gqlResponse.Data))
	deleteLog(t, logID)
}

func TestAuthRBACEvaluation(t *testing.T) {
	query := `query {
			  queryBook{
				bookId
				name
				desc
			  }
			}`
	tcs := []struct {
		name   string
		header http.Header
	}{
		{
			name:   "Test Auth Eq Filter With Object As Token Val",
			header: common.GetJWT(t, map[string]interface{}{"a": "b"}, nil, metaInfo),
		},
		{
			name:   "Test Auth Eq Filter With Float Token Val",
			header: common.GetJWT(t, 123.12, nil, metaInfo),
		},
		{
			name:   "Test Auth Eq Filter With Int64 Token Val",
			header: common.GetJWT(t, 1237890123456, nil, metaInfo),
		},
		{
			name:   "Test Auth Eq Filter With Int Token Val",
			header: common.GetJWT(t, 1234, nil, metaInfo),
		},
		{
			name:   "Test Auth Eq Filter With Bool Token Val",
			header: common.GetJWT(t, true, nil, metaInfo),
		},
		{
			name:   "Test Auth In Filter With Object As Token Val",
			header: common.GetJWT(t, map[string]interface{}{"e": "f"}, nil, metaInfo),
		},
		{
			name:   "Test Auth In Filter With Float Token Val",
			header: common.GetJWT(t, 312.124, nil, metaInfo),
		},
		{
			name:   "Test Auth In Filter With Int64 Token Val",
			header: common.GetJWT(t, 1246879976444232435, nil, metaInfo),
		},
		{
			name:   "Test Auth In Filter With Int Token Val",
			header: common.GetJWT(t, 6872, nil, metaInfo),
		},
		{
			name:   "Test Auth Eq Filter From Token With Array Val",
			header: common.GetJWT(t, []int{456, 1234}, nil, metaInfo),
		},
		{
			name:   "Test Auth In Filter From Token With Array Val",
			header: common.GetJWT(t, []int{124324, 6872}, nil, metaInfo),
		},
		{
			name:   "Test Auth Regex Filter",
			header: common.GetJWT(t, "xyz@dgraph.io", nil, metaInfo),
		},
		{
			name:   "Test Auth Regex Filter From Token With Array Val",
			header: common.GetJWT(t, []string{"abc@def.com", "xyz@dgraph.io"}, nil, metaInfo),
		},
	}
	bookResponse := `{"queryBook":[{"bookId":"book1","name":"Introduction","desc":"Intro book"}]}`
	for _, tc := range tcs {
		t.Run(tc.name, func(t *testing.T) {
			queryParams := &common.GraphQLParams{
				Headers: tc.header,
				Query:   query,
			}

			gqlResponse := queryParams.ExecuteAsPost(t, common.GraphqlURL)
			common.RequireNoGQLErrors(t, gqlResponse)
			require.JSONEq(t, string(gqlResponse.Data), bookResponse)
		})

	}
}<|MERGE_RESOLUTION|>--- conflicted
+++ resolved
@@ -496,7 +496,6 @@
 	}
 }
 
-<<<<<<< HEAD
 func TestAuthRulesWithNullValuesInJWT(t *testing.T) {
 	testCases := []TestCase{
 		{
@@ -539,7 +538,8 @@
 			t.Errorf("Test: %s result mismatch (-want +got):\n%s", tcase.name, diff)
 		}
 	}
-=======
+}
+  
 func TestAuthOnInterfaceWithRBACPositive(t *testing.T) {
 	getVehicleParams := &common.GraphQLParams{
 		Query: `
@@ -563,7 +563,6 @@
 	  }`
 
 	require.JSONEq(t, result, string(gqlResponse.Data))
->>>>>>> 2f341684
 }
 
 func TestQueryWithStandardClaims(t *testing.T) {
