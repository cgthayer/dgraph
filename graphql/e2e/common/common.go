--- conflicted
+++ resolved
@@ -889,11 +889,8 @@
 	t.Run("cyclically linked mutation", cyclicMutation)
 	t.Run("parallel mutations", parallelMutations)
 	t.Run("input coercion to list", inputCoerciontoList)
-<<<<<<< HEAD
 	t.Run("multiple external Id's tests", multipleXidsTests)
-=======
 	t.Run("Upsert Mutation Tests", upsertMutationTests)
->>>>>>> 166cf9fd
 
 	// error tests
 	t.Run("graphql completion on", graphQLCompletionOn)
