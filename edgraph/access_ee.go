--- conflicted
+++ resolved
@@ -348,11 +348,7 @@
 	}
 
 	closer.AddRunning(1)
-<<<<<<< HEAD
-	go worker.SubscribeForUpdates(aclPrefixes, "", func(kvs *bpb.KVList) {
-=======
 	go worker.SubscribeForUpdates(aclPrefixes, x.IgnoreBytes, func(kvs *bpb.KVList) {
->>>>>>> 66c701d8
 		if kvs == nil || len(kvs.Kv) == 0 {
 			return
 		}
